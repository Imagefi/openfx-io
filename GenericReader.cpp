--- conflicted
+++ resolved
@@ -56,13 +56,8 @@
 static bool gHostIsNatron = true;
 #endif
 
-<<<<<<< HEAD
-static int nearestFrameSearchLimit = 50000;
-
-=======
 // if a hole in the sequence is larger than 2000 frames inside the sequence's time domain, this will output black frames.
 #define MAX_SEARCH_RANGE 1000
->>>>>>> 0bc9088a
 
 GenericReaderPlugin::GenericReaderPlugin(OfxImageEffectHandle handle)
 : OFX::ImageEffect(handle)
@@ -90,14 +85,13 @@
 
 bool GenericReaderPlugin::getTimeDomain(OfxRangeD &range){
     
-<<<<<<< HEAD
     if(!_frameRangeValid) {
         std::string filename;
         _fileParam->getValueAtTime(0,filename);
         
         ///call the plugin specific getTimeDomain (if it is a video-stream , it is responsible to
         ///find-out the time domain
-        if(!getTimeDomain(filename,range)){
+        if(!getSequenceTimeDomain(filename,range)){
             ///the plugin wants to have the default behaviour
             
             ///They're 3 cases:
@@ -110,14 +104,14 @@
                 /// If the filename is empty for the frame 0, that means we're in cases 1 or 3
                 /// If we're in case 1, we must find a frame below 0
                 int firstValidFrame = 0;
-                while (filename.empty() && firstValidFrame != -nearestFrameSearchLimit) {
+                while (filename.empty() && firstValidFrame != -MAX_SEARCH_RANGE) {
                     --firstValidFrame;
                     _fileParam->getValueAtTime(firstValidFrame,filename);
                 }
                 if (filename.empty()) {
                     ///the only solution left is the 3rd case
                     firstValidFrame = 0;
-                    while (filename.empty() && firstValidFrame != nearestFrameSearchLimit) {
+                    while (filename.empty() && firstValidFrame != MAX_SEARCH_RANGE) {
                         ++firstValidFrame;
                         _fileParam->getValueAtTime(firstValidFrame,filename);
                     }
@@ -127,7 +121,7 @@
                     } else {
                         ///we're in the 3rd case, find the right bound
                         int rightBound = firstValidFrame;
-                        while (!filename.empty() && rightBound != nearestFrameSearchLimit) {
+                        while (!filename.empty() && rightBound != MAX_SEARCH_RANGE) {
                             ++rightBound;
                             _fileParam->getValueAtTime(rightBound,filename);
                         }
@@ -137,7 +131,7 @@
                 } else {
                     /// we're in the 1st case, firstValidFrame is the right bound, we need to find the left bound now
                     int leftBound = firstValidFrame;
-                    while (!filename.empty() && leftBound != -nearestFrameSearchLimit) {
+                    while (!filename.empty() && leftBound != -MAX_SEARCH_RANGE) {
                         --leftBound;
                         _fileParam->getValueAtTime(leftBound,filename);
                     }
@@ -147,13 +141,13 @@
             } else {
                 ///we're in the 2nd, find out the left bound and right bound
                 int leftBound = 0;
-                while (!filename.empty() && leftBound != -nearestFrameSearchLimit) {
+                while (!filename.empty() && leftBound != -MAX_SEARCH_RANGE) {
                     --leftBound;
                     _fileParam->getValueAtTime(leftBound,filename);
                 }
                 
                 int rightBound = 0;
-                while (!filename.empty() && rightBound != nearestFrameSearchLimit) {
+                while (!filename.empty() && rightBound != MAX_SEARCH_RANGE) {
                     ++rightBound;
                     _fileParam->getValueAtTime(rightBound,filename);
                 }
@@ -164,6 +158,7 @@
             
             
         }
+        _frameRange = range;
         _frameRangeValid = true;
     }else {
         range = _frameRange;
@@ -174,92 +169,77 @@
     range.min += timeOffset;
     range.max += timeOffset;
     return true;
-=======
-    std::string sequenceFilename;
-    _fileParam->getValue(sequenceFilename);
+    
+}
+
+
+double GenericReaderPlugin::getSequenceTime(double t)
+{
+    //std::string sequenceFilename;
+    //  _fileParam->getValue(sequenceFilename);
+
     int timeOffset;
     _timeOffset->getValue(timeOffset);
-    
-    ///if the file is a video stream, let the plugin determine the frame range
-    ///let the host handle the time domain for the image sequence if getTimeDomain returns false.
-    bool ret = getSequenceTimeDomain(sequenceFilename, range);
-    if (ret) {
-        range.min += timeOffset;
-        range.max += timeOffset;
-    }
-    return ret;
->>>>>>> 0bc9088a
-    
-}
-
-
-double GenericReaderPlugin::getSequenceTime(double t)
-{
-    std::string sequenceFilename;
-    _fileParam->getValue(sequenceFilename);
-
-    int timeOffset;
-    _timeOffset->getValue(timeOffset);
-
-    double sequenceTime = t - timeOffset;
-
-    // TODO: handle the frame range parameters, and the "before" and "after" parameters here
-    // "before" and "after" can be: "hold" (default), "loop", "bounce", "black"
-
-    // for now, just use the sequence's time domain, and default to "hold" if we're out of the bounds.
-    OfxRangeD sequenceTimeDomain;
-    bool hasTimeDomain = getSequenceTimeDomain(sequenceFilename, sequenceTimeDomain);
-    if (hasTimeDomain) {
-        if (sequenceTime < sequenceTimeDomain.min) {
-            sequenceTime = sequenceTimeDomain.min;
-        } else if (sequenceTime > sequenceTimeDomain.max) {
-            sequenceTime = sequenceTimeDomain.max;
-        }
-    }
-    return sequenceTime;
+
+    return t - timeOffset;
+
+    
+//    OfxRangeD sequenceTimeDomain;
+//    bool hasTimeDomain = getTimeDomain(sequenceTimeDomain);//getSequenceTimeDomain(sequenceFilename, sequenceTimeDomain);
+//    if (hasTimeDomain) {
+//        if (sequenceTime < sequenceTimeDomain.min) {
+//            sequenceTime = sequenceTimeDomain.min;
+//        } else if (sequenceTime > sequenceTimeDomain.max) {
+//            sequenceTime = sequenceTimeDomain.max;
+//        }
+//    }
+//    return sequenceTime;
 }
 
 void GenericReaderPlugin::getFilenameAtSequenceTime(double sequenceTime, std::string &filename)
 {
-    _fileParam->getValueAtTime(sequenceTime, filename);
+    // for now, just use the sequence's time domain, and default to "hold" if we're out of the bounds.
 
     if (filename.empty()) {
+        
+        int offset = 0;
+        int maxOffset = MAX_SEARCH_RANGE;
+        //std::string sequenceFilename;
+        //_fileParam->getValue(sequenceFilename);
+        int timeOffset;
+        _timeOffset->getValue(timeOffset);
+        OfxRangeD sequenceTimeDomain;
+        bool hasTimeDomain = getTimeDomain(sequenceTimeDomain);// getSequenceTimeDomain(sequenceFilename, sequenceTimeDomain);
+        if (hasTimeDomain) {
+            maxOffset = std::max(sequenceTimeDomain.max - sequenceTime, sequenceTime - sequenceTimeDomain.min);
+        }
+        while (filename.empty() && offset <= maxOffset) {
+            _fileParam->getValueAtTime(sequenceTime + offset, filename);
+            if (!filename.empty()) {
+                break;
+            }
+            _fileParam->getValueAtTime(sequenceTime - offset, filename);
+            ++offset;
+        }
+        
         int choice;
         _missingFrameParam->getValue(choice);
-        // FIXME: nearest frame search should be implemented here, just do a getValue for
-        // t-1, t+1, t-2, t+2, etc, until a valid filename is found
         switch (choice) {
             case 0: // Load nearest
-            {
-                int offset = -1;
-                int maxOffset = MAX_SEARCH_RANGE;
-                std::string sequenceFilename;
-                _fileParam->getValue(sequenceFilename);
-                int timeOffset;
-                _timeOffset->getValue(timeOffset);
-                OfxRangeD sequenceTimeDomain;
-                bool hasTimeDomain = getSequenceTimeDomain(sequenceFilename, sequenceTimeDomain);
-                if (hasTimeDomain) {
-                    maxOffset = std::max(sequenceTimeDomain.max - sequenceTime, sequenceTime - sequenceTimeDomain.min);
-                }
-                while (filename.empty() && offset <= maxOffset) {
-                    _fileParam->getValueAtTime(sequenceTime + offset, filename);
-                    if (offset < 0) {
-                        offset = -offset;
-                    } else {
-                        ++offset;
-                    }
-                }
                 if(filename.empty()){
                     setPersistentMessage(OFX::Message::eMessageError, "", "Nearest frame search went out of range");
                     // return a black image
                 }
-            }
                 break;
             case 1: // Error
-                setPersistentMessage(OFX::Message::eMessageError, "", "Missing frame");
-                throw kOfxStatErrValue;
+                if (!isVideoStream(filename) || sequenceTime < sequenceTimeDomain.min || sequenceTime > sequenceTimeDomain.max ) {
+                    filename.clear();
+                    setPersistentMessage(OFX::Message::eMessageError, "", "Missing frame");
+                }
             case 2: // Black image
+                if (!isVideoStream(filename) || sequenceTime < sequenceTimeDomain.min || sequenceTime > sequenceTimeDomain.max ) {
+                    filename.clear();
+                }
                 break;
         }
     }
@@ -279,38 +259,13 @@
     
     double sequenceTime = getSequenceTime(args.time);
     std::string filename;
-<<<<<<< HEAD
-    int nearestIndex = 0;
-    _fileParam->getValueAtTime(args.time - timeOffset, filename);
-    
-    ///we want to load the nearest frame
-    while (filename.empty() && nearestIndex < nearestFrameSearchLimit) {
-        ++nearestIndex;
-        _fileParam->getValueAtTime(args.time - timeOffset + nearestIndex, filename);
-        if (!filename.empty()) {
-            break;
-        }
-        _fileParam->getValueAtTime(args.time - timeOffset - nearestIndex, filename);
-    }
-    if(filename.empty()){
-        setPersistentMessage(OFX::Message::eMessageError, "", "Missing frame");
-        return true;
-    } else {
-        if (nearestIndex != 0) {
-            bool video = isVideoStream(filename);
-            if(choice == 1 && !video) {
-                setPersistentMessage(OFX::Message::eMessageError, "", "Missing frame");
-                return true;
-            }else if(choice == 2 && !video) {
-                return true;
-            }
-        }
-    }
-    
-=======
+
     getFilenameAtSequenceTime(sequenceTime, filename);
-
->>>>>>> 0bc9088a
+  
+    if (filename.empty()) {
+        OFX::throwSuiteStatusException(kOfxStatFailed);
+    }
+
     ///we want to cache away the rod and the image read from file
     if (!areHeaderAndDataTied(filename, sequenceTime)) {
         getFrameRegionOfDefinition(filename, sequenceTime, rod);
@@ -346,22 +301,14 @@
     if(!_lut){
         initializeLut();
     }
-<<<<<<< HEAD
-    
-    int timeOffset;
-    _timeOffset->getValue(timeOffset);
-    
-    int choice;
-    _missingFrameParam->getValue(choice);
-    
-=======
 
     double sequenceTime = getSequenceTime(args.time);
->>>>>>> 0bc9088a
     std::string filename;
     getFilenameAtSequenceTime(sequenceTime, filename);
-
-    decode(filename, sequenceTime, _dstImg);
+    if (!filename.empty()) {
+        decode(filename, sequenceTime, _dstImg);
+    }
+
 
     /// flush the cached image
     delete _dstImg;
