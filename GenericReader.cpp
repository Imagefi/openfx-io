--- conflicted
+++ resolved
@@ -56,12 +56,8 @@
 static bool gHostIsNatron = true;
 #endif
 
-<<<<<<< HEAD
-#define MAX_SEARCH_RANGE 1000 // if a hole in the sequence is larger than 2000 frames, this will output black frames.
-=======
-static int nearestFrameSearchLimit = 10000;
->>>>>>> 3714b78c
-
+// if a hole in the sequence is larger than 2000 frames inside the sequence's time domain, this will output black frames.
+#define MAX_SEARCH_RANGE 1000
 
 GenericReaderPlugin::GenericReaderPlugin(OfxImageEffectHandle handle)
 : OFX::ImageEffect(handle)
@@ -87,15 +83,8 @@
 
 bool GenericReaderPlugin::getTimeDomain(OfxRangeD &range){
     
-<<<<<<< HEAD
     std::string sequenceFilename;
     _fileParam->getValue(sequenceFilename);
-
-=======
-    std::string filename;
-    _fileParam->getValueAtTime(0,filename);
-    
->>>>>>> 3714b78c
     int timeOffset;
     _timeOffset->getValue(timeOffset);
     
@@ -195,45 +184,9 @@
         return true;
     }
     
-<<<<<<< HEAD
     double sequenceTime = getSequenceTime(args.time);
     std::string filename;
     getFilenameAtSequenceTime(sequenceTime, filename);
-=======
-    int timeOffset;
-    _timeOffset->getValue(timeOffset);
-    
-    int choice;
-    _missingFrameParam->getValue(choice);
-    
-    std::string filename;
-    int nearestIndex = 0;
-    _fileParam->getValueAtTime(args.time - timeOffset, filename);
-    
-    ///we want to load the nearest frame
-    while (filename.empty() && nearestIndex < nearestFrameSearchLimit) {
-        ++nearestIndex;
-        _fileParam->getValueAtTime(args.time - timeOffset + nearestIndex, filename);
-        if (!filename.empty()) {
-            break;
-        }
-        _fileParam->getValueAtTime(args.time - timeOffset - nearestIndex, filename);
-    }
-    if(filename.empty()){
-        setPersistentMessage(OFX::Message::eMessageError, "", "Missing frame");
-        return true;
-    } else {
-        if (nearestIndex != 0) {
-            bool video = isVideoStream(filename);
-            if(choice == 1 && !video) {
-                setPersistentMessage(OFX::Message::eMessageError, "", "Missing frame");
-                return true;
-            }else if(choice == 2 && !video) {
-                return true;
-            }
-        }
-    }
->>>>>>> 3714b78c
 
     ///we want to cache away the rod and the image read from file
     if (!areHeaderAndDataTied(filename, sequenceTime)) {
@@ -247,11 +200,7 @@
             initializeLut();
         }
         
-<<<<<<< HEAD
         decode(filename, sequenceTime, _dstImg);
-=======
-        decode(filename, args.time - timeOffset, _dstImg);
->>>>>>> 3714b78c
         imgRoI = _dstImg->getRegionOfDefinition();
         rod.x1 = imgRoI.x1;
         rod.x2 = imgRoI.x2;
@@ -275,52 +224,12 @@
         initializeLut();
     }
 
-<<<<<<< HEAD
     double sequenceTime = getSequenceTime(args.time);
     std::string filename;
     getFilenameAtSequenceTime(sequenceTime, filename);
 
     decode(filename, sequenceTime, _dstImg);
 
-=======
-    int timeOffset;
-    _timeOffset->getValue(timeOffset);
-    
-    int choice;
-    _missingFrameParam->getValue(choice);
-    
-    std::string filename;
-    _fileParam->getValueAtTime(args.time - timeOffset, filename);
-    
-    ///we want to load the nearest frame
-    int nearestIndex = 0;
-    while (filename.empty() && nearestIndex < nearestFrameSearchLimit) {
-        ++nearestIndex;
-        _fileParam->getValueAtTime(args.time - timeOffset + nearestIndex, filename);
-        if (!filename.empty()) {
-            break;
-        }
-        _fileParam->getValueAtTime(args.time - timeOffset - nearestIndex, filename);
-    }
-    if(filename.empty()){
-        setPersistentMessage(OFX::Message::eMessageError, "", "Missing frame");
-        return;
-    } else {
-        if (nearestIndex != 0) {
-            bool video = isVideoStream(filename);
-            if(choice == 1 && !video) {
-                setPersistentMessage(OFX::Message::eMessageError, "", "Missing frame");
-                return;
-            }else if(choice == 2 && !video) {
-                return;
-            }
-        }
-    }
-    
-    
-    decode(filename, args.time - timeOffset, _dstImg);
-    
->>>>>>> 3714b78c
     /// flush the cached image
     delete _dstImg;
     _dstImg = 0;
