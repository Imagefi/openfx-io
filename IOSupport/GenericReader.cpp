--- conflicted
+++ resolved
@@ -1731,25 +1731,6 @@
                 break;
         }
     }
-<<<<<<< HEAD
-=======
-    {
-        int i = 0;
-        if (gHostSupportsRGBA && supportsRGBA) {
-            gOutputComponentsMap[i] = ePixelComponentRGBA;
-            ++i;
-        }
-        if (gHostSupportsRGB && supportsRGB) {
-            gOutputComponentsMap[i] = ePixelComponentRGB;
-            ++i;
-        }
-        if (gHostSupportsAlpha && supportsAlpha) {
-            gOutputComponentsMap[i] = ePixelComponentAlpha;
-            ++i;
-        }
-        gOutputComponentsMap[i] = ePixelComponentNone;
-    }
->>>>>>> b3d16cce
 
     // make some pages and to things in
     PageParamDescriptor *page = desc.definePageParam("Controls");
@@ -1980,29 +1961,20 @@
         ChoiceParamDescriptor *param = desc.defineChoiceParam(kParamOutputComponents);
         param->setLabels(kParamOutputComponentsLabel, kParamOutputComponentsLabel, kParamOutputComponentsLabel);
         param->setHint(kParamOutputComponentsHint);
-<<<<<<< HEAD
         int i = 0;
         if (gHostSupportsRGBA && supportsRGBA) {
             gOutputComponentsMap[i] = ePixelComponentRGBA;
             ++i;
-=======
-        // the following must be in the same order as in describe(), so that the map works
-        if (gHostSupportsRGBA && supportsRGBA) {
->>>>>>> b3d16cce
             assert(gOutputComponentsMap[param->getNOptions()] == ePixelComponentRGBA);
             param->appendOption(kParamOutputComponentsOptionRGBA);
         }
         if (gHostSupportsRGB && supportsRGB) {
-<<<<<<< HEAD
             gOutputComponentsMap[i] = ePixelComponentRGB;
             ++i;
-=======
->>>>>>> b3d16cce
             assert(gOutputComponentsMap[param->getNOptions()] == ePixelComponentRGB);
             param->appendOption(kParamOutputComponentsOptionRGB);
         }
         if (gHostSupportsAlpha && supportsAlpha) {
-<<<<<<< HEAD
             gOutputComponentsMap[i] = ePixelComponentAlpha;
             ++i;
             assert(gOutputComponentsMap[param->getNOptions()] == ePixelComponentAlpha);
@@ -2010,12 +1982,6 @@
         }
         gOutputComponentsMap[i] = ePixelComponentNone;
 
-
-=======
-            assert(gOutputComponentsMap[param->getNOptions()] == ePixelComponentAlpha);
-            param->appendOption(kParamOutputComponentsOptionAlpha);
-        }
->>>>>>> b3d16cce
         param->setDefault(0); // default to the first one available, i.e. the most chromatic
         param->setAnimates(false);
         desc.addClipPreferencesSlaveParam(*param);
