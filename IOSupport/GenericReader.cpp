/*
 OFX GenericReader plugin.
 A base class for all OpenFX-based decoders.
 
 Copyright (C) 2013 INRIA
 Author Alexandre Gauthier-Foichat alexandre.gauthier-foichat@inria.fr
 
 Redistribution and use in source and binary forms, with or without modification,
 are permitted provided that the following conditions are met:
 
 Redistributions of source code must retain the above copyright notice, this
 list of conditions and the following disclaimer.
 
 Redistributions in binary form must reproduce the above copyright notice, this
 list of conditions and the following disclaimer in the documentation and/or
 other materials provided with the distribution.
 
 Neither the name of the {organization} nor the names of its
 contributors may be used to endorse or promote products derived from
 this software without specific prior written permission.
 
 THIS SOFTWARE IS PROVIDED BY THE COPYRIGHT HOLDERS AND CONTRIBUTORS "AS IS" AND
 ANY EXPRESS OR IMPLIED WARRANTIES, INCLUDING, BUT NOT LIMITED TO, THE IMPLIED
 WARRANTIES OF MERCHANTABILITY AND FITNESS FOR A PARTICULAR PURPOSE ARE
 DISCLAIMED. IN NO EVENT SHALL THE COPYRIGHT HOLDER OR CONTRIBUTORS BE LIABLE FOR
 ANY DIRECT, INDIRECT, INCIDENTAL, SPECIAL, EXEMPLARY, OR CONSEQUENTIAL DAMAGES
 (INCLUDING, BUT NOT LIMITED TO, PROCUREMENT OF SUBSTITUTE GOODS OR SERVICES;
 LOSS OF USE, DATA, OR PROFITS; OR BUSINESS INTERRUPTION) HOWEVER CAUSED AND ON
 ANY THEORY OF LIABILITY, WHETHER IN CONTRACT, STRICT LIABILITY, OR TORT
 (INCLUDING NEGLIGENCE OR OTHERWISE) ARISING IN ANY WAY OUT OF THE USE OF THIS
 SOFTWARE, EVEN IF ADVISED OF THE POSSIBILITY OF SUCH DAMAGE.
 
 INRIA
 Domaine de Voluceau
 Rocquencourt - B.P. 105
 78153 Le Chesnay Cedex - France
 
 */
#include "GenericReader.h"

#include <memory>
#include <algorithm>
#include <climits>
#include <cmath>
#include <fstream>
#ifdef DEBUG
#include <cstdio>
#define DBG(x) (void)0//x
#else
#define DBG(x) (void)0
#endif

#include "ofxsLog.h"
#include "ofxsCopier.h"
#include "ofxsMacros.h"

#ifdef OFX_EXTENSIONS_TUTTLE
#include <tuttle/ofxReadWrite.h>
#endif
#include <ofxNatron.h>

#include "SequenceParsing/SequenceParsing.h"
#include "GenericOCIO.h"
#include "IOUtility.h"

#define kPluginGrouping "Image/Readers"

// in the Reader context, the script name must be kOfxImageEffectFileParamName, @see kOfxImageEffectContextReader
#define kParamFilename kOfxImageEffectFileParamName
#define kParamFilenameLabel "File"
#define kParamFilenameHint "The input image sequence/video stream file(s)."

#define kParamProxy kOfxImageEffectProxyParamName
#define kParamProxyLabel "Proxy File"
#define kParamProxyHint \
"Filename of the proxy images. They will be used instead of the images read from the File parameter " \
"when the proxy mode (downscaling of the images) is activated."

#define kParamProxyThreshold "proxyThreshold"
#define kParamProxyThresholdLabel "Proxy threshold"
#define kParamProxyThresholdHint \
"The scale of the proxy images. By default it will be automatically computed out of the " \
"images headers when you set the proxy file(s) path. When the render scale (proxy) is set to " \
"a scale lower or equal to this value then the proxy image files will be used instead of the " \
"original images. You can change this parameter by checking the \"Custom scale\" checkbox " \
"so that you can change the scale at which the proxy images should be used instead of the original images."

#define kParamOriginalProxyScale "originalProxyScale"
#define kParamOriginalProxyScaleLabel "Original Proxy Scale"
#define kParamOriginalProxyScaleHint \
"The original scale of the proxy image."

#define kParamCustomProxyScale "customProxyScale"
#define kParamCustomProxyScaleLabel "Custom Proxy Scale"
#define kParamCustomProxyScaleHint \
"Check to enable the Proxy scale edition."

#define kParamOnMissingFrame "onMissingFrame"
#define kParamOnMissingFrameLabel "On Missing Frame"
#define kParamOnMissingFrameHint \
"What to do when a frame is missing from the sequence/stream."

#define kParamFrameMode "frameMode"
#define kParamFrameModeLabel "Frame Mode"
enum FrameModeEnum
{
    eFrameModeStartingTime,
    eFrameModeTimeOffset,
};
#define kParamFrameModeOptionStartingTime "Starting Time"
#define kParamFrameModeOptionTimeOffset "Time Offset"

#define kParamTimeOffset "timeOffset"
#define kParamTimeOffsetLabel "Time Offset"
#define kParamTimeOffsetHint \
"Offset applied to the sequence in time units (i.e. frames)."

#define kParamStartingTime "startingTime"
#define kParamStartingTimeLabel "Starting Time"
#define kParamStartingTimeHint \
"At what time (on the timeline) should this sequence/video start."

#define kParamOriginalFrameRange "originalFrameRange"
#define kParamOriginalFrameRangeLabel "Original Range"

#define kParamFirstFrame "firstFrame"
#define kParamFirstFrameLabel "First Frame"
#define kParamFirstFrameHint \
"The first frame this sequence/video should start at. This cannot be less " \
" than the first frame of the sequence and cannot be greater than the last" \
" frame of the sequence."

#define kParamLastFrame "lastFrame"
#define kParamLastFrameLabel "Last Frame"
#define kParamLastFrameHint \
"The frame this sequence/video should end at. This cannot be lesser " \
"than the first frame of the sequence and cannot be greater than the last " \
"frame of the sequence."

#define kParamBefore "before"
#define kParamBeforeLabel "Before"
#define kParamBeforeHint \
"What to do before the first frame of the sequence."

#define kParamAfter "after"
#define kParamAfterLabel "After"
#define kParamAfterHint \
"What to do after the last frame of the sequence."

enum BeforeAfterEnum
{
    eBeforeAfterHold,
    eBeforeAfterLoop,
    eBeforeAfterBounce,
    eBeforeAfterBlack,
    eBeforeAfterError,
};

enum MissingEnum
{
    eMissingNearest,
    eMissingError,
    eMissingBlack,
};

#define kReaderOptionHold "Hold"
#define kReaderOptionHoldHint "While before the sequence, load the first frame."
#define kReaderOptionLoop "Loop"
#define kReaderOptionLoopHint "Repeat the sequence before the first frame"
#define kReaderOptionBounce "Bounce"
#define kReaderOptionBounceHint "Repeat the sequence in reverse before the first frame"
#define kReaderOptionBlack "Black"
#define kReaderOptionBlackHint "Render a black image"
#define kReaderOptionError "Error"
#define kReaderOptionErrorHint "Report an error"
#define kReaderOptionNearest "Load nearest"
#define kReaderOptionNearestHint "Try to load the nearest frame in the sequence/stream, if any."


#define kParamOutputComponents "outputComponents"
#define kParamOutputComponentsLabel "Output Components"
#define kParamOutputComponentsHint "Components present in the output. The default value is set from the first frame in the sequence."
#define kParamOutputComponentsOptionRGBA "RGBA"
#define kParamOutputComponentsOptionRGB "RGB"
#define kParamOutputComponentsOptionAlpha "Alpha"

#define kParamPremult "premult"
#define kParamInputPremultLabel "Image Premult"
#define kParamInputPremultHint \
"On output, RGB images are always Opaque, Alpha and RGBA images are always Premultiplied.\n"\
"To get UnPremultiplied images, use the \"Unpremult\" plugin.\n\n"\
"Image file being read is considered to have this premultiplication state.\n"\
"If it is Premultiplied, red, green and blue channels are divided by the alpha channel "\
"before applying the colorspace conversion.\n"\
"This is set automatically from the image file and the plugin, but can be adjusted if this information is wrong in the file metadata.\n"\
"RGB images can only be Opaque, and Alpha images can only be Premultiplied (the value of this parameter doesn't matter).\n"

#define kParamPremultOptionOpaqueHint \
"The image is opaque and so has no premultiplication state, as if the alpha component in all pixels were set to the white point."
#define kParamPremultOptionPreMultipliedHint \
"The image is premultiplied by its alpha (also called \"associated alpha\")."
#define kParamPremultOptionUnPreMultipliedHint \
"The image is unpremultiplied (also called \"unassociated alpha\")."

#define MISSING_FRAME_NEAREST_RANGE 100

#define kSupportsMultiResolution 1
#define kSupportsRenderScale 1 // GenericReader supports render scale: it scales images and uses proxy image when applicable

#define GENERIC_READER_USE_MULTI_THREAD

static bool gHostIsNatron   = false;
static bool gHostSupportsRGBA   = false;
static bool gHostSupportsRGB    = false;
static bool gHostSupportsAlpha  = false;
static OFX::PixelComponentEnum gOutputComponentsMap[4];



static const char*
premultString(OFX::PreMultiplicationEnum e)
{
    switch (e) {
        case OFX::eImageOpaque:
            return "Opaque";
        case OFX::eImagePreMultiplied:
            return "PreMultiplied";
        case OFX::eImageUnPreMultiplied:
            return "UnPreMultiplied";
    }
    return "Unknown";
}

GenericReaderPlugin::GenericReaderPlugin(OfxImageEffectHandle handle,
                                         bool supportsRGBA,
                                         bool supportsRGB,
                                         bool supportsAlpha,
                                         bool supportsTiles)
: OFX::ImageEffect(handle)
, _missingFrameParam(0)
, _outputClip(0)
, _fileParam(0)
, _proxyFileParam(0)
, _proxyThreshold(0)
, _originalProxyScale(0)
, _enableCustomScale(0)
, _firstFrame(0)
, _beforeFirst(0)
, _lastFrame(0)
, _afterLast(0)
, _frameMode(0)
, _timeOffset(0)
, _startingTime(0)
, _originalFrameRange(0)
, _outputComponents(0)
, _premult(0)
, _ocio(new GenericOCIO(this))
, _sequenceFromFiles()
, _supportsTiles(supportsTiles)
{
    _outputClip = fetchClip(kOfxImageEffectOutputClipName);
    
    _fileParam = fetchStringParam(kParamFilename);
    _proxyFileParam = fetchStringParam(kParamProxy);
    _proxyThreshold = fetchDouble2DParam(kParamProxyThreshold);
    _originalProxyScale = fetchDouble2DParam(kParamOriginalProxyScale);
    _enableCustomScale = fetchBooleanParam(kParamCustomProxyScale);
    _missingFrameParam = fetchChoiceParam(kParamOnMissingFrame);
    _firstFrame = fetchIntParam(kParamFirstFrame);
    _beforeFirst = fetchChoiceParam(kParamBefore);
    _lastFrame = fetchIntParam(kParamLastFrame);
    _afterLast = fetchChoiceParam(kParamAfter);
    _frameMode = fetchChoiceParam(kParamFrameMode);
    _timeOffset = fetchIntParam(kParamTimeOffset);
    _startingTime = fetchIntParam(kParamStartingTime);
    _originalFrameRange = fetchInt2DParam(kParamOriginalFrameRange);
    _outputComponents = fetchChoiceParam(kParamOutputComponents);
    _premult = fetchChoiceParam(kParamPremult);
}

GenericReaderPlugin::~GenericReaderPlugin()
{
}



void
GenericReaderPlugin::restoreStateFromParameters()
{
    std::string filename;
    _fileParam->getValue(filename);
    
    if (!filename.empty()) {
        SequenceParsing::FileNameContent content(filename);
        std::string pattern;
        ///We try to match all the files in the same directory that match the pattern with the frame number
        ///assumed to be in the last part of the filename. This is a harsh assumption but we can't just verify
        ///everything as it would take too much time.
        content.generatePatternWithFrameNumberAtIndex(content.getPotentialFrameNumbersCount() - 1, &pattern);
        
        _sequenceFromFiles.clear();
        SequenceParsing::filesListFromPattern(pattern, &_sequenceFromFiles);
    }
    //reset the original range param
    _originalFrameRange->setValue(kOfxFlagInfiniteMin, kOfxFlagInfiniteMax);
    
    OfxRangeD tmp;
    if (getSequenceTimeDomainInternal(tmp,true)) {
        timeDomainFromSequenceTimeDomain(tmp, true);
    }
    ///We call restoreState with the first frame of the sequence so we're almost sure it will work
    ///unless the user did a mistake. We are also safe to assume that images specs are the same for
    ///all the sequence
    _fileParam->getValueAtTime(tmp.min, filename);
    
    restoreState(filename);
}

bool
GenericReaderPlugin::getTimeDomain(OfxRangeD &range)
{
    bool ret = getSequenceTimeDomainInternal(range,false);
    if (ret) {
        timeDomainFromSequenceTimeDomain(range, false);
    }
    return ret;
}

bool
GenericReaderPlugin::getSequenceTimeDomainInternal(OfxRangeD& range,bool canSetOriginalFrameRange)
{
    ////first-off check if the original frame range param has valid values, in which
    ///case we don't bother calculating the frame range
    int originalMin,originalMax;
    _originalFrameRange->getValue(originalMin, originalMax);
    if (originalMin != kOfxFlagInfiniteMin && originalMax != kOfxFlagInfiniteMax) {
        range.min = originalMin;
        range.max = originalMax;
        return true;
    }
    
    ///otherwise compute the frame-range
    
    std::string filename;
    _fileParam->getValue(filename);
    ///call the plugin specific getTimeDomain (if it is a video-stream , it is responsible to
    ///find-out the time domain. If this function return false, it means this is an image sequence
    ///in which case our sequence parser will give us the sequence range
    if (!getSequenceTimeDomain(filename, range)){
        if (_sequenceFromFiles.size() == 1) {
            range.min = range.max = 1;
        } else if (_sequenceFromFiles.size() > 1) {
            range.min = _sequenceFromFiles.begin()->first;
            range.max = _sequenceFromFiles.rbegin()->first;
        } else {
            range.min = range.max = 1.;
            return false;
        }
    }

    //// From http://openfx.sourceforge.net/Documentation/1.3/ofxProgrammingReference.html#SettingParams
//    Plugins are free to set parameters in limited set of circumstances, typically relating to user interaction. You can only set parameters in the following actions passed to the plug-in's main entry function...
//    
//    The Create Instance Action
//    The The Begin Instance Changed Action
//    The The Instance Changed Action
//    The The End Instance Changed Action
//    The The Sync Private Data Action
    if (!filename.empty() && canSetOriginalFrameRange) {
        _originalFrameRange->setValue(range.min, range.max);
    }
    return true;
}


void
GenericReaderPlugin::timeDomainFromSequenceTimeDomain(OfxRangeD& range,bool mustSetFrameRange)
{
    ///the values held by GUI parameters
    int frameRangeFirst,frameRangeLast;
    int startingTime;
    if (mustSetFrameRange) {
        frameRangeFirst = range.min;
        frameRangeLast = range.max;
        startingTime = frameRangeFirst;
        _firstFrame->setDisplayRange(range.min, range.max);
        _lastFrame->setDisplayRange(range.min, range.max);
        
        _firstFrame->setValue(range.min);
        _lastFrame->setValue(range.max);
        
        _originalFrameRange->setValue(range.min, range.max);
    } else {
        ///these are the value held by the "First frame" and "Last frame" param
        _firstFrame->getValue(frameRangeFirst);
        _lastFrame->getValue(frameRangeLast);
        _startingTime->getValue(startingTime);
    }
    
    range.min = startingTime;
    range.max = startingTime + frameRangeLast - frameRangeFirst;
}


static bool
fileExists(const std::string& filename)
{
    std::ifstream f(filename.c_str());
    bool ret = f.good();
    f.close();
    return ret;
}

GenericReaderPlugin::GetSequenceTimeRetEnum
GenericReaderPlugin::getSequenceTime(double t, bool canSetOriginalFrameRange, double *sequenceTime)
{
    int timeOffset;
    _timeOffset->getValue(timeOffset);
    
    
    ///get the time sequence domain
    OfxRangeI sequenceTimeDomain;
    _firstFrame->getValue(sequenceTimeDomain.min);
    _lastFrame->getValue(sequenceTimeDomain.max);

    
    ///the return value
    *sequenceTime = t - timeOffset ;

    
    ///get the offset from the starting time of the sequence in case we bounce or loop
    int timeOffsetFromStart = t -  sequenceTimeDomain.min;
    
    ///if the time given is before the sequence
    if (sequenceTimeDomain.min <= *sequenceTime && *sequenceTime <= sequenceTimeDomain.max) {
        return eGetSequenceTimeWithinSequence;
    } else if (*sequenceTime < sequenceTimeDomain.min) {
        /////if we're before the first frame
        int beforeChoice_i;
        _beforeFirst->getValue(beforeChoice_i);
        BeforeAfterEnum beforeChoice = BeforeAfterEnum(beforeChoice_i);
        switch (beforeChoice) {
            case eBeforeAfterHold: //hold
                *sequenceTime = sequenceTimeDomain.min;
                return eGetSequenceTimeBeforeSequence;

            case eBeforeAfterLoop: //loop
                timeOffsetFromStart %= (int)(sequenceTimeDomain.max - sequenceTimeDomain.min + 1);
                *sequenceTime = sequenceTimeDomain.max + timeOffsetFromStart;
                return eGetSequenceTimeBeforeSequence;

            case eBeforeAfterBounce: { //bounce
                int sequenceIntervalsCount = timeOffsetFromStart / (sequenceTimeDomain.max - sequenceTimeDomain.min);
                ///if the sequenceIntervalsCount is odd then do exactly like loop, otherwise do the load the opposite frame
                if (sequenceIntervalsCount % 2 == 0) {
                    timeOffsetFromStart %= (int)(sequenceTimeDomain.max - sequenceTimeDomain.min + 1);
                    *sequenceTime = sequenceTimeDomain.min - timeOffsetFromStart;
                } else {
                    timeOffsetFromStart %= (int)(sequenceTimeDomain.max - sequenceTimeDomain.min + 1);
                    *sequenceTime = sequenceTimeDomain.max + timeOffsetFromStart;
                }
                return eGetSequenceTimeBeforeSequence;
            }
            case eBeforeAfterBlack: //black
                return eGetSequenceTimeBlack;

            case eBeforeAfterError: //error
                setPersistentMessage(OFX::Message::eMessageError, "", "Out of frame range");
                return eGetSequenceTimeError;
        }

    } else {
        assert(*sequenceTime > sequenceTimeDomain.max); ///the time given is after the sequence
        /////if we're after the last frame
        int afterChoice_i;
        _afterLast->getValue(afterChoice_i);
        BeforeAfterEnum afterChoice = BeforeAfterEnum(afterChoice_i);

        switch (afterChoice) {
            case eBeforeAfterHold: //hold
                *sequenceTime = sequenceTimeDomain.max;
                return eGetSequenceTimeAfterSequence;

            case eBeforeAfterLoop: //loop
                timeOffsetFromStart %= (int)(sequenceTimeDomain.max - sequenceTimeDomain.min + 1);
                *sequenceTime = sequenceTimeDomain.min + timeOffsetFromStart;
                return eGetSequenceTimeAfterSequence;

            case eBeforeAfterBounce: { //bounce
                int sequenceIntervalsCount = timeOffsetFromStart / (sequenceTimeDomain.max - sequenceTimeDomain.min);
                ///if the sequenceIntervalsCount is odd then do exactly like loop, otherwise do the load the opposite frame
                if (sequenceIntervalsCount % 2 == 0) {
                    timeOffsetFromStart %= (int)(sequenceTimeDomain.max - sequenceTimeDomain.min + 1);
                    *sequenceTime = sequenceTimeDomain.min + timeOffsetFromStart;
                } else {
                    timeOffsetFromStart %= (int)(sequenceTimeDomain.max - sequenceTimeDomain.min + 1);
                    *sequenceTime = sequenceTimeDomain.max - timeOffsetFromStart;
                }
                return eGetSequenceTimeAfterSequence;
            }
            case eBeforeAfterBlack: //black
                return eGetSequenceTimeBlack;
                break;

            case eBeforeAfterError: //error
                setPersistentMessage(OFX::Message::eMessageError, "", "Out of frame range");
                return eGetSequenceTimeError;
        }
    }
    return eGetSequenceTimeError;
}

GenericReaderPlugin::GetFilenameRetCodeEnum
GenericReaderPlugin::getFilenameAtSequenceTime(double sequenceTime,
                                               bool proxyFiles,
                                               std::string *filename)
{
    GetFilenameRetCodeEnum ret;
    OfxRangeD sequenceTimeDomain;
    getSequenceTimeDomainInternal(sequenceTimeDomain,false);

    int missingFrame_i;
    _missingFrameParam->getValue(missingFrame_i);
    const MissingEnum missingFrame = MissingEnum(missingFrame_i);

    std::string filename0;

    bool filenameGood;
    int offset = 0;

    do {
        _fileParam->getValueAtTime(sequenceTime + offset, *filename);
        if (offset == 0) {
            filename0 = *filename; // for error reporting
        }
        if (filename->empty()) {
            filenameGood = false;
        } else {
            std::ifstream fs(filename->c_str());
            filenameGood = fs.is_open() && fs.good();
        }
        if (filenameGood) {
            ret = eGetFileNameReturnedFullRes;
            // now, try the proxy file
            if (proxyFiles) {
                std::string proxyFileName;
                bool proxyGood;
                _proxyFileParam->getValueAtTime(sequenceTime + offset, proxyFileName);
                if (proxyFileName.empty()) {
                    proxyGood = false;
                } else {
                    std::ifstream fs(proxyFileName.c_str());
                    proxyGood = fs.is_open() && fs.good();
                }
                if (proxyGood) {
                    // proxy file exists, replace the filename with the proxy name
                    *filename = proxyFileName;
                    ret = eGetFileNameReturnedProxy;
                }
            }
        }
        if (offset <= 0) {
            offset = -offset + 1;
        } else {
            offset = -offset;
        }
    } while (missingFrame == eMissingNearest &&      // only loop if eMissingNearest
             !filenameGood &&                        // and no valid file was found
             offset <= MISSING_FRAME_NEAREST_RANGE); // and we are within range

    if (filenameGood) {
        // ret is already set (see above)
    } else {
        *filename = filename0; // reset to the original frame name;
        switch (missingFrame) {
            case eMissingNearest: // Load nearest
            case eMissingError:   // Error
                /// For images sequences, we can safely say this is  a missing frame. For video-streams we do not know and the derived class
                // will have to handle the case itself.
                ret = eGetFileNameFailed;
                // return a black image
                break;
            case eMissingBlack:  // Black image
                /// For images sequences, we can safely say this is  a missing frame. For video-streams we do not know and the derived class
                // will have to handle the case itself.
                ret = eGetFileNameBlack;
                break;
        }
    }
    return ret;
}

OfxStatus
GenericReaderPlugin::getFilenameAtTime(double t, std::string *filename)
{
    double sequenceTime;
    GetSequenceTimeRetEnum getSequenceTimeRet = getSequenceTime(t, false, &sequenceTime);
    switch (getSequenceTimeRet) {
        case eGetSequenceTimeBlack:
            return kOfxStatReplyDefault;

        case eGetSequenceTimeError:
            return kOfxStatFailed;

        case eGetSequenceTimeBeforeSequence:
        case eGetSequenceTimeWithinSequence:
        case eGetSequenceTimeAfterSequence:
            break;
    }
    GetFilenameRetCodeEnum getFilenameAtSequenceTimeRet = getFilenameAtSequenceTime(sequenceTime, false, filename);
    switch (getFilenameAtSequenceTimeRet) {
        case eGetFileNameFailed:
            // do not setPersistentMessage()!
            return kOfxStatFailed;

        case eGetFileNameBlack:
            return kOfxStatReplyDefault;

        case eGetFileNameReturnedFullRes:
        case eGetFileNameReturnedProxy:
            break;
    }
    return kOfxStatOK;
}

int
GenericReaderPlugin::getStartingTime()
{
    int startingTime;
    _startingTime->getValue(startingTime);
    return startingTime;
}

/* set up and run a copy processor */
static void
setupAndCopy(OFX::PixelProcessorFilterBase & processor,
             const OfxRectI &renderWindow,
             const void *srcPixelData,
             const OfxRectI& srcBounds,
             OFX::PixelComponentEnum srcPixelComponents,
             OFX::BitDepthEnum srcPixelDepth,
             int srcRowBytes,
             void *dstPixelData,
             const OfxRectI& dstBounds,
             OFX::PixelComponentEnum dstPixelComponents,
             OFX::BitDepthEnum dstPixelDepth,
             int dstRowBytes)
{
    assert(srcPixelData && dstPixelData);
    assert(srcBounds.y1 <= renderWindow.y1 && renderWindow.y1 <= renderWindow.y2 && renderWindow.y2 <= srcBounds.y2);
    assert(srcBounds.x1 <= renderWindow.x1 && renderWindow.x1 <= renderWindow.x2 && renderWindow.x2 <= srcBounds.x2);

    // make sure bit depths are sane
    if (srcPixelDepth != dstPixelDepth || srcPixelComponents != dstPixelComponents) {
        OFX::throwSuiteStatusException(kOfxStatErrFormat);
    }

    // set the images
    processor.setDstImg(dstPixelData, dstBounds, dstPixelComponents, dstPixelDepth, dstRowBytes);
    processor.setSrcImg(srcPixelData, srcBounds, srcPixelComponents, srcPixelDepth, srcRowBytes);

    // set the render window
    processor.setRenderWindow(renderWindow);

    // Call the base class process member, this will call the derived templated process code
    processor.process();
}

void
GenericReaderPlugin::copyPixelData(const OfxRectI& renderWindow,
                                   const void *srcPixelData,
                                   const OfxRectI& srcBounds,
                                   OFX::PixelComponentEnum srcPixelComponents,
                                   OFX::BitDepthEnum srcPixelDepth,
                                   int srcRowBytes,
                                   void *dstPixelData,
                                   const OfxRectI& dstBounds,
                                   OFX::PixelComponentEnum dstPixelComponents,
                                   OFX::BitDepthEnum dstBitDepth,
                                   int dstRowBytes)
{
    assert(srcPixelData && dstPixelData);
    assert(srcBounds.y1 <= renderWindow.y1 && renderWindow.y1 <= renderWindow.y2 && renderWindow.y2 <= srcBounds.y2);
    assert(srcBounds.x1 <= renderWindow.x1 && renderWindow.x1 <= renderWindow.x2 && renderWindow.x2 <= srcBounds.x2);

#ifdef GENERIC_READER_USE_MULTI_THREAD

    // do the rendering
    if (dstBitDepth != OFX::eBitDepthFloat || (dstPixelComponents != OFX::ePixelComponentRGBA && dstPixelComponents != OFX::ePixelComponentRGB && dstPixelComponents != OFX::ePixelComponentAlpha)) {
        OFX::throwSuiteStatusException(kOfxStatErrFormat);
    }
    if (dstPixelComponents == OFX::ePixelComponentRGBA) {
        OFX::PixelCopier<float, 4, 1> fred(*this);
        setupAndCopy(fred, renderWindow, srcPixelData, srcBounds, srcPixelComponents, srcPixelDepth, srcRowBytes, dstPixelData, dstBounds, dstPixelComponents, dstBitDepth, dstRowBytes);
    } else if (dstPixelComponents == OFX::ePixelComponentRGB) {
        OFX::PixelCopier<float, 3, 1> fred(*this);
        setupAndCopy(fred, renderWindow, srcPixelData, srcBounds, srcPixelComponents, srcPixelDepth, srcRowBytes, dstPixelData, dstBounds, dstPixelComponents, dstBitDepth, dstRowBytes);
    }  else if (dstPixelComponents == OFX::ePixelComponentAlpha) {
        OFX::PixelCopier<float, 1, 1> fred(*this);
        setupAndCopy(fred, renderWindow, srcPixelData, srcBounds, srcPixelComponents, srcPixelDepth, srcRowBytes, dstPixelData, dstBounds, dstPixelComponents, dstBitDepth, dstRowBytes);
    } // switch
#else
    if (dstPixelComponents == OFX::ePixelComponentRGBA) {
        copyPixels<float,4>(renderWindow, (const float*)srcPixelData, srcBounds, srcPixelComponents, srcPixelDepth, srcRowBytes, (float*)dstPixelData, dstBounds, dstPixelComponents, dstBitDepth, dstRowBytes);
    } else if (dstPixelComponents == OFX::ePixelComponentRGB) {
        copyPixels<float,3>(renderWindow, (const float*)srcPixelData, srcBounds, srcPixelComponents, srcPixelDepth, srcRowBytes, (float*)dstPixelData, dstBounds, dstPixelComponents, dstBitDepth, dstRowBytes);
    }  else if (dstPixelComponents == OFX::ePixelComponentAlpha) {
        copyPixels<float,1>(renderWindow, (const float*)srcPixelData, srcBounds, srcPixelComponents, srcPixelDepth, srcRowBytes, (float*)dstPixelData, dstBounds, dstPixelComponents, dstBitDepth, dstRowBytes);
    } // switch
#endif
}

// update the window of dst defined by nextRenderWindow by halving the corresponding area in src.
// proofread and fixed by F. Devernay on 3/10/2014
template <typename PIX,int nComponents>
static void
halveWindow(const OfxRectI& nextRenderWindow,
            const PIX* srcPixels,
            const OfxRectI& srcBounds,
            int srcRowBytes,
            PIX* dstPixels,
            const OfxRectI& dstBounds,
            int dstRowBytes)
{
    int srcRowSize = srcRowBytes / sizeof(PIX);
    int dstRowSize = dstRowBytes / sizeof(PIX);
    
    const PIX* srcData =  srcPixels - (srcBounds.x1 * nComponents + srcRowSize * srcBounds.y1);
    PIX* dstData = dstPixels - (dstBounds.x1 * nComponents + dstRowSize * dstBounds.y1);
    
    assert(nextRenderWindow.x1 * 2 >= (srcBounds.x1 - 1) && (nextRenderWindow.x2-1) * 2 < srcBounds.x2 &&
           nextRenderWindow.y1 * 2 >= (srcBounds.y1 - 1) && (nextRenderWindow.y2-1) * 2 < srcBounds.y2);
    for (int y = nextRenderWindow.y1; y < nextRenderWindow.y2;++y) {
        
        const PIX* srcLineStart = srcData + y * 2 * srcRowSize;
        PIX* dstLineStart = dstData + y * dstRowSize;

        bool pickNextRow = (y * 2) < (srcBounds.y2 - 1);
        bool pickThisRow = (y * 2) >= (srcBounds.y1);
        int sumH = (int)pickNextRow + (int)pickThisRow;
        assert(sumH == 1 || sumH == 2);
        for (int x = nextRenderWindow.x1; x < nextRenderWindow.x2;++x) {
            
            bool pickNextCol = (x * 2) < (srcBounds.x2 - 1);
            bool pickThisCol = (x * 2) >= (srcBounds.x1);
            int sumW = (int)pickThisCol + (int)pickNextCol;
            assert(sumW == 1 || sumW == 2);
            for (int k = 0; k < nComponents; ++k) {
                ///a b
                ///c d
                
                PIX a = (pickThisCol && pickThisRow) ? srcLineStart[x * 2 * nComponents + k] : 0;
                PIX b = (pickNextCol && pickThisRow) ? srcLineStart[(x * 2 + 1) * nComponents + k] : 0;
                PIX c = (pickThisCol && pickNextRow) ? srcLineStart[(x * 2 * nComponents) + srcRowSize + k]: 0;
                PIX d = (pickNextCol && pickNextRow) ? srcLineStart[(x * 2 + 1) * nComponents + srcRowSize + k] : 0;

                assert(sumW == 2 || (sumW == 1 && ((a == 0 && c == 0) || (b == 0 && d == 0))));
                assert(sumH == 2 || (sumH == 1 && ((a == 0 && b == 0) || (c == 0 && d == 0))));
                dstLineStart[x * nComponents + k] = (a + b + c + d) / (sumH * sumW);
            }
        }
    }
}

// update the window of dst defined by originalRenderWindow by mipmapping the windows of src defined by renderWindowFullRes
// proofread and fixed by F. Devernay on 3/10/2014
template <typename PIX,int nComponents>
static void
buildMipMapLevel(OFX::ImageEffect* instance,
                 const OfxRectI& originalRenderWindow,
                 const OfxRectI& renderWindowFullRes,
                 unsigned int level,
                 const PIX* srcPixels,
                 const OfxRectI& srcBounds,
                 int srcRowBytes,
                 PIX* dstPixels,
                 const OfxRectI& dstBounds,
                 int dstRowBytes)
{
    assert(level > 0);

    std::auto_ptr<OFX::ImageMemory> mem;
    size_t memSize = 0;
    std::auto_ptr<OFX::ImageMemory> tmpMem;
    size_t tmpMemSize = 0;
    PIX* nextImg = NULL;

    const PIX* previousImg = srcPixels;
    OfxRectI previousBounds = srcBounds;
    int previousRowBytes = srcRowBytes;

    OfxRectI nextRenderWindow = renderWindowFullRes;

    ///Build all the mipmap levels until we reach the one we are interested in
    for (unsigned int i = 1; i < level; ++i) {
        // loop invariant:
        // - previousImg, previousBounds, previousRowBytes describe the data ate the level before i
        // - nextRenderWindow contains the renderWindow at the level before i
        //
        ///Halve the smallest enclosing po2 rect as we need to render a minimum of the renderWindow
        nextRenderWindow = downscalePowerOfTwoSmallestEnclosing(nextRenderWindow, 1);
#     ifdef DEBUG
        {
            // check that doing i times 1 level is the same as doing i levels
            OfxRectI nrw = downscalePowerOfTwoSmallestEnclosing(renderWindowFullRes, i);
            assert(nrw.x1 == nextRenderWindow.x1 && nrw.x2 == nextRenderWindow.x2 && nrw.y1 == nextRenderWindow.y1 && nrw.y2 == nextRenderWindow.y2);
        }
#     endif
        ///Allocate a temporary image if necessary, or reuse the previously allocated buffer
        int nextRowBytes =  (nextRenderWindow.x2 - nextRenderWindow.x1)  * nComponents * sizeof(PIX);
        size_t newMemSize =  (nextRenderWindow.y2 - nextRenderWindow.y1) * nextRowBytes;
        if (tmpMem.get()) {
            // there should be enough memory: no need to reallocate
            assert(tmpMemSize >= memSize);
        } else {
            tmpMem.reset(new OFX::ImageMemory(newMemSize, instance));
            tmpMemSize = newMemSize;
        }
        nextImg = (float*)tmpMem->lock();

        halveWindow<PIX, nComponents>(nextRenderWindow, previousImg, previousBounds, previousRowBytes, nextImg, nextRenderWindow, nextRowBytes);

        ///Switch for next pass
        previousBounds = nextRenderWindow;
        previousRowBytes = nextRowBytes;
        previousImg = nextImg;
        mem = tmpMem;
        memSize = tmpMemSize;
    }
    // here:
    // - previousImg, previousBounds, previousRowBytes describe the data ate the level before 'level'
    // - nextRenderWindow contains the renderWindow at the level before 'level'

    ///On the last iteration halve directly into the dstPixels
    ///The nextRenderWindow should be equal to the original render window.
    nextRenderWindow = downscalePowerOfTwoSmallestEnclosing(nextRenderWindow, 1);
    assert(originalRenderWindow.x1 == nextRenderWindow.x1 && originalRenderWindow.x2 == nextRenderWindow.x2 &&
           originalRenderWindow.y1 == nextRenderWindow.y1 && originalRenderWindow.y2 == nextRenderWindow.y2);

    halveWindow<PIX, nComponents>(nextRenderWindow, previousImg, previousBounds, previousRowBytes, dstPixels, dstBounds, dstRowBytes);
    // mem and tmpMem are freed at destruction
}



void
GenericReaderPlugin::scalePixelData(const OfxRectI& originalRenderWindow,
                                    const OfxRectI& renderWindow,
                                    unsigned int levels,
                                    const void* srcPixelData,
                                    OFX::PixelComponentEnum srcPixelComponents,
                                    OFX::BitDepthEnum srcPixelDepth,
                                    const OfxRectI& srcBounds,
                                    int srcRowBytes,
                                    void* dstPixelData,
                                    OFX::PixelComponentEnum dstPixelComponents,
                                    OFX::BitDepthEnum dstPixelDepth,
                                    const OfxRectI& dstBounds,
                                    int dstRowBytes)
{
    assert(srcPixelData && dstPixelData);
    
    // do the rendering
    if (dstPixelDepth != OFX::eBitDepthFloat ||
        (dstPixelComponents != OFX::ePixelComponentRGBA &&
         dstPixelComponents != OFX::ePixelComponentRGB &&
         dstPixelComponents != OFX::ePixelComponentAlpha) ||
        dstPixelDepth != srcPixelDepth ||
        dstPixelComponents != srcPixelComponents) {
        OFX::throwSuiteStatusException(kOfxStatErrFormat);
    }
    
    if (dstPixelComponents == OFX::ePixelComponentRGBA) {
        buildMipMapLevel<float, 4>(this, originalRenderWindow, renderWindow, levels, (const float*)srcPixelData,
                                   srcBounds, srcRowBytes, (float*)dstPixelData, dstBounds, dstRowBytes);
    } else if (dstPixelComponents == OFX::ePixelComponentRGB) {
        buildMipMapLevel<float, 3>(this, originalRenderWindow, renderWindow, levels, (const float*)srcPixelData,
                                   srcBounds, srcRowBytes, (float*)dstPixelData, dstBounds, dstRowBytes);
    }  else if (dstPixelComponents == OFX::ePixelComponentAlpha) {
        buildMipMapLevel<float, 1>(this, originalRenderWindow, renderWindow,levels, (const float*)srcPixelData,
                                   srcBounds, srcRowBytes, (float*)dstPixelData, dstBounds, dstRowBytes);
    } // switch
}

/* set up and run a copy processor */
static void
setupAndFillWithBlack(OFX::PixelProcessorFilterBase & processor,
                      const OfxRectI &renderWindow,
                      void *dstPixelData,
                      const OfxRectI& dstBounds,
                      OFX::PixelComponentEnum dstPixelComponents,
                      OFX::BitDepthEnum dstPixelDepth,
                      int dstRowBytes)
{
    // set the images
    processor.setDstImg(dstPixelData, dstBounds, dstPixelComponents, dstPixelDepth, dstRowBytes);
    
    // set the render window
    processor.setRenderWindow(renderWindow);
    
    // Call the base class process member, this will call the derived templated process code
    processor.process();
}


void
GenericReaderPlugin::fillWithBlack(const OfxRectI &renderWindow,
                                   void *dstPixelData,
                                   const OfxRectI& dstBounds,
                                   OFX::PixelComponentEnum dstPixelComponents,
                                   OFX::BitDepthEnum dstBitDepth,
                                   int dstRowBytes)
{
    if (dstPixelComponents == OFX::ePixelComponentRGBA) {
        OFX::BlackFiller<float, 4> fred(*this);
        setupAndFillWithBlack(fred, renderWindow, dstPixelData, dstBounds, dstPixelComponents, dstBitDepth, dstRowBytes);
    } else if (dstPixelComponents == OFX::ePixelComponentRGB) {
        OFX::BlackFiller<float, 3> fred(*this);
        setupAndFillWithBlack(fred, renderWindow, dstPixelData, dstBounds, dstPixelComponents, dstBitDepth, dstRowBytes);
    }  else if (dstPixelComponents == OFX::ePixelComponentAlpha) {
        OFX::BlackFiller<float, 1> fred(*this);
        setupAndFillWithBlack(fred, renderWindow, dstPixelData, dstBounds, dstPixelComponents, dstBitDepth, dstRowBytes);
    } // switch

}


static void
setupAndProcess(OFX::PixelProcessorFilterBase & processor,
                int premultChannel,
                const OfxRectI &renderWindow,
                const void *srcPixelData,
                const OfxRectI& srcBounds,
                OFX::PixelComponentEnum srcPixelComponents,
                OFX::BitDepthEnum srcPixelDepth,
                int srcRowBytes,
                void *dstPixelData,
                const OfxRectI& dstBounds,
                OFX::PixelComponentEnum dstPixelComponents,
                OFX::BitDepthEnum dstPixelDepth,
                int dstRowBytes)
{
    assert(srcPixelData && dstPixelData);
    
    // make sure bit depths are sane
    if (srcPixelDepth != dstPixelDepth || srcPixelComponents != dstPixelComponents) {
        OFX::throwSuiteStatusException(kOfxStatErrFormat);
    }
    
    // set the images
    processor.setDstImg(dstPixelData, dstBounds, dstPixelComponents, dstPixelDepth, dstRowBytes);
    processor.setSrcImg(srcPixelData, srcBounds, srcPixelComponents, srcPixelDepth, srcRowBytes);
    
    // set the render window
    processor.setRenderWindow(renderWindow);
    
    processor.setPremultMaskMix(true, premultChannel, 1.);
    
    // Call the base class process member, this will call the derived templated process code
    processor.process();
}


void
GenericReaderPlugin::unPremultPixelData(const OfxRectI &renderWindow,
                                        const void *srcPixelData,
                                        const OfxRectI& srcBounds,
                                        OFX::PixelComponentEnum srcPixelComponents,
                                        OFX::BitDepthEnum srcPixelDepth,
                                        int srcRowBytes,
                                        void *dstPixelData,
                                        const OfxRectI& dstBounds,
                                        OFX::PixelComponentEnum dstPixelComponents,
                                        OFX::BitDepthEnum dstBitDepth,
                                        int dstRowBytes)
{
    assert(srcPixelData && dstPixelData);
    
    // do the rendering
    if (dstBitDepth != OFX::eBitDepthFloat || (dstPixelComponents != OFX::ePixelComponentRGBA && dstPixelComponents != OFX::ePixelComponentRGB && dstPixelComponents != OFX::ePixelComponentAlpha)) {
        OFX::throwSuiteStatusException(kOfxStatErrFormat);
    }
    if (dstPixelComponents == OFX::ePixelComponentRGBA) {
        OFX::PixelCopierUnPremult<float, 4, 1, float, 1> fred(*this);
        setupAndProcess(fred, 3, renderWindow, srcPixelData, srcBounds, srcPixelComponents, srcPixelDepth, srcRowBytes, dstPixelData, dstBounds, dstPixelComponents, dstBitDepth, dstRowBytes);
    } else {
        ///other pixel components means you want to copy only...
        assert(false);
    }
}

void
GenericReaderPlugin::premultPixelData(const OfxRectI &renderWindow,
                                      const void *srcPixelData,
                                      const OfxRectI& srcBounds,
                                      OFX::PixelComponentEnum srcPixelComponents,
                                      OFX::BitDepthEnum srcPixelDepth,
                                      int srcRowBytes,
                                      void *dstPixelData,
                                      const OfxRectI& dstBounds,
                                      OFX::PixelComponentEnum dstPixelComponents,
                                      OFX::BitDepthEnum dstBitDepth,
                                      int dstRowBytes)
{
    assert(srcPixelData && dstPixelData);
    
    // do the rendering
    if (dstBitDepth != OFX::eBitDepthFloat || (dstPixelComponents != OFX::ePixelComponentRGBA && dstPixelComponents != OFX::ePixelComponentRGB && dstPixelComponents != OFX::ePixelComponentAlpha)) {
        OFX::throwSuiteStatusException(kOfxStatErrFormat);
    }
    
    if (dstPixelComponents == OFX::ePixelComponentRGBA) {
        OFX::PixelCopierPremult<float, 4, 1, float, 1> fred(*this);
        setupAndProcess(fred, 3, renderWindow, srcPixelData, srcBounds, srcPixelComponents, srcPixelDepth, srcRowBytes, dstPixelData, dstBounds, dstPixelComponents, dstBitDepth, dstRowBytes);
        
    } else {
        ///other pixel components means you want to copy only...
        assert(false);
    }
}


bool
GenericReaderPlugin::getRegionOfDefinition(const OFX::RegionOfDefinitionArguments &args,
                                           OfxRectD &rod)
{
    if (!kSupportsRenderScale && (args.renderScale.x != 1. || args.renderScale.y != 1.)) {
        OFX::throwSuiteStatusException(kOfxStatFailed);
    }

    double sequenceTime;
    GetSequenceTimeRetEnum getSequenceTimeRet = getSequenceTime(args.time, false, &sequenceTime);
    switch (getSequenceTimeRet) {
        case eGetSequenceTimeBlack:
            return false;

        case eGetSequenceTimeError:
            OFX::throwSuiteStatusException(kOfxStatFailed);

        case eGetSequenceTimeBeforeSequence:
        case eGetSequenceTimeWithinSequence:
        case eGetSequenceTimeAfterSequence:
            break;
    }

    /*We don't want to use the proxy image for the region of definition*/
    std::string filename;
    GetFilenameRetCodeEnum getFilenameAtSequenceTimeRet = getFilenameAtSequenceTime(sequenceTime, false, &filename);
    switch (getFilenameAtSequenceTimeRet) {
        case eGetFileNameFailed:
            setPersistentMessage(OFX::Message::eMessageError, "", filename + ": Cannot load frame");
            OFX::throwSuiteStatusException(kOfxStatFailed);

        case eGetFileNameBlack:
            clearPersistentMessage();
            return false;

        case eGetFileNameReturnedFullRes:
        case eGetFileNameReturnedProxy:
            clearPersistentMessage();
            break;
    }

    std::string error;
    OfxRectI bounds;
    double par = 1.;
    bool success = getFrameBounds(filename, sequenceTime, &bounds, &par, &error);
    if (!success) {
        setPersistentMessage(OFX::Message::eMessageError, "", error);
        OFX::throwSuiteStatusException(kOfxStatFailed);
    }
    // get the PAR from the clip preferences, since it should be constant over time
    par = _outputClip->getPixelAspectRatio();
    rod.x1 = bounds.x1 * par;
    rod.x2 = bounds.x2 * par;
    rod.y1 = bounds.y1;
    rod.y2 = bounds.y2;

//    if (getFilenameAtSequenceTimeRet == eGetFileNameReturnedProxy) {
//        ///upscale the proxy RoD to be in canonical coords.
//        unsigned int mipmapLvl = getLevelFromScale(args.renderScale.x);
//        rod = upscalePowerOfTwo(rod, (double)mipmapLvl);
//    }
    
    return true;
}

void
GenericReaderPlugin::render(const OFX::RenderArguments &args)
{
    if (!_outputClip) {
        OFX::throwSuiteStatusException(kOfxStatFailed);
    }

    if (!kSupportsRenderScale && (args.renderScale.x != 1. || args.renderScale.y != 1.)) {
        OFX::throwSuiteStatusException(kOfxStatFailed);
    }

    assert(kSupportsRenderScale || (args.renderScale.x == 1. && args.renderScale.y == 1.));
    ///The image will have the appropriate size since we support the render scale (multi-resolution)
    std::auto_ptr<OFX::Image> dstImg(_outputClip->fetchImage(args.time));
    if (!dstImg.get()) {
        OFX::throwSuiteStatusException(kOfxStatFailed);
    }
    if (dstImg->getRenderScale().x != args.renderScale.x ||
        dstImg->getRenderScale().y != args.renderScale.y ||
        dstImg->getField() != args.fieldToRender) {
        setPersistentMessage(OFX::Message::eMessageError, "", "OFX Host gave image with wrong scale or field properties");
        OFX::throwSuiteStatusException(kOfxStatFailed);
    }

    void* dstPixelData = NULL;
    OfxRectI bounds;
    OFX::PixelComponentEnum pixelComponents;
    OFX::BitDepthEnum bitDepth;
    int dstRowBytes;
    getImageData(dstImg.get(), &dstPixelData, &bounds, &pixelComponents, &bitDepth, &dstRowBytes);
    if (bitDepth != OFX::eBitDepthFloat) {
        OFX::throwSuiteStatusException(kOfxStatErrFormat);
    }
    float* dstPixelDataF = (float*)dstPixelData;

    
    OFX::PixelComponentEnum outputComponents = getOutputComponents();
    if (pixelComponents != outputComponents) {
        setPersistentMessage(OFX::Message::eMessageError, "", "OFX Host dit not take into account output components");
        OFX::throwSuiteStatusException(kOfxStatErrImageFormat);
    }

    // are we in the image bounds
    if (args.renderWindow.x1 < bounds.x1 || args.renderWindow.x1 >= bounds.x2 || args.renderWindow.y1 < bounds.y1 || args.renderWindow.y1 >= bounds.y2 ||
        args.renderWindow.x2 <= bounds.x1 || args.renderWindow.x2 > bounds.x2 || args.renderWindow.y2 <= bounds.y1 || args.renderWindow.y2 > bounds.y2) {
        OFX::throwSuiteStatusException(kOfxStatErrValue);
        //throw std::runtime_error("render window outside of image bounds");
    }

    double sequenceTime;
    GetSequenceTimeRetEnum getSequenceTimeRet = getSequenceTime(args.time, false, &sequenceTime);
    switch (getSequenceTimeRet) {
        case eGetSequenceTimeBlack:
            fillWithBlack(args.renderWindow, dstPixelDataF, bounds,pixelComponents, dstImg->getPixelDepth(), dstRowBytes);
            return;

        case eGetSequenceTimeError:
            OFX::throwSuiteStatusException(kOfxStatFailed);

        case eGetSequenceTimeBeforeSequence:
        case eGetSequenceTimeWithinSequence:
        case eGetSequenceTimeAfterSequence:
            break;
    }

    bool useProxy = false;
    OfxPointD proxyScaleThreshold;
    _proxyThreshold->getValue(proxyScaleThreshold.x, proxyScaleThreshold.y);

    OfxPointD proxyOriginalScale;
    _originalProxyScale->getValue(proxyOriginalScale.x, proxyOriginalScale.y);
    
    ///We only support downscaling at a power of two.
    unsigned int renderMipmapLevel = getLevelFromScale(std::min(args.renderScale.x,args.renderScale.y));
    unsigned int proxyMipMapThresholdLevel = getLevelFromScale(std::min(proxyScaleThreshold.x, proxyScaleThreshold.y));
    unsigned int originalProxyMipMapLevel = getLevelFromScale(std::min(proxyOriginalScale.x, proxyOriginalScale.y));
    
    if (kSupportsRenderScale && (renderMipmapLevel >= proxyMipMapThresholdLevel)) {
        useProxy = true;
    }

    std::string filename;
    GetFilenameRetCodeEnum getFilenameAtSequenceTimeRet = getFilenameAtSequenceTime(sequenceTime, false, &filename);
    switch (getFilenameAtSequenceTimeRet) {
        case eGetFileNameFailed:
            setPersistentMessage(OFX::Message::eMessageError, "", filename + ": Cannot load frame");
            OFX::throwSuiteStatusException(kOfxStatFailed);

        case eGetFileNameBlack:
            clearPersistentMessage();
            fillWithBlack(args.renderWindow, dstPixelDataF, bounds, pixelComponents, dstImg->getPixelDepth(), dstRowBytes);
            return;

        case eGetFileNameReturnedFullRes:
            clearPersistentMessage();
            break;

        case eGetFileNameReturnedProxy:
            // we didn't ask for proxy!
            assert(false);
            OFX::throwSuiteStatusException(kOfxStatFailed);
    }

    std::string proxyFile;
    if (useProxy) {
        ///Use the proxy only if getFilenameAtSequenceTime returned a valid proxy filename different from the original file
        GetFilenameRetCodeEnum getFilenameAtSequenceTimeRetPx = getFilenameAtSequenceTime(sequenceTime, true, &proxyFile);
        switch (getFilenameAtSequenceTimeRetPx) {
            case eGetFileNameFailed:
                // should never happen: it should return at least the full res frame
                assert(false);
                OFX::throwSuiteStatusException(kOfxStatFailed);

            case eGetFileNameBlack:
                // should never happen: it should return at least the full res frame
                assert(false);
                fillWithBlack(args.renderWindow, dstPixelDataF, bounds,pixelComponents, dstImg->getPixelDepth(), dstRowBytes);
                return;

            case eGetFileNameReturnedFullRes:
                assert(proxyFile == filename);
                useProxy = false;
                break;

            case eGetFileNameReturnedProxy:
                assert(!proxyFile.empty());
                useProxy = (proxyFile != filename);
                break;
        }
    }


    // The args.renderWindow is already in pixels coordinate (render scale is already taken into account).
    // If the filename IS NOT a proxy file we have to make sure the renderWindow is
    // upscaled to a scale of (1,1). On the other hand if the filename IS a proxy we have to determine the actual RoD
    // of the proxy file and adjust the scale so it fits the given scale.
    // When in proxy mode renderWindowFullRes is the render window at the proxy mip map level
    int downscaleLevels = renderMipmapLevel; // the number of mipmap levels from the actual file (proxy or not) to the renderWindow

<<<<<<< HEAD
    if (_supportsTiles) {
        OfxRectI frameBounds;
        double par = 1.;
        std::string error;
        if (useProxy && !proxyFile.empty()) {
            ///Get the RoD of the proxy to intersect the render window against it
            bool success = getFrameBounds(proxyFile, sequenceTime, &frameBounds, &par, &error);
            ///We shouldve checked above for any failure, now this is too late.
            assert(success);

            OfxRectI renderWindowProxy = upscalePowerOfTwo(args.renderWindow, renderMipmapLevel - originalProxyMipMapLevel);

            ///Intersect the full res renderwindow to the real rod.
            ///It works for both proxy and non proxy files
            intersect(renderWindowProxy, frameBounds, &renderWindowProxy);
            
            renderWindowFullRes = renderWindowProxy;//upscalePowerOfTwo(renderWindowProxy, originalProxyMipMapLevel);
        } else if (kSupportsRenderScale && (args.renderScale.x != 1. || args.renderScale.y != 1.)) {
            ///the user didn't provide a proxy file, just decode the full image
            ///upscale to a render scale of 1.
            bool success = getFrameBounds(filename, sequenceTime, &frameBounds, &par, &error);
            ///We shouldve checked above for any failure, now this is too late.
            assert(success);

            renderWindowFullRes = upscalePowerOfTwo(args.renderWindow, renderMipmapLevel);
            ///Intersect the full res renderwindow to the real rod.
            ///It works for both proxy and non proxy files
            intersect(renderWindowFullRes, frameBounds, &renderWindowFullRes);
        } else {
            // no proxy, and renderscale is 1
            assert(args.renderScale.x == 1. && args.renderScale.y == 1.);
            renderWindowFullRes = args.renderWindow;
        }

    } else {
        renderWindowFullRes = upscalePowerOfTwo(args.renderWindow,renderMipmapLevel);
        ///if the plug-in doesn't support tiles, just render the full rod
        OfxRectI frameBounds;
        double par = 1.;
        std::string error;
        bool success = getFrameBounds(filename, sequenceTime, &frameBounds, &par, &error);
        ///We shouldve checked above for any failure, now this is too late.
        if (!success) {
            setPersistentMessage(OFX::Message::eMessageError, "", error);
            OFX::throwSuiteStatusException(kOfxStatFailed);
        }
        ///Intersect the full res renderwindow to the real rod.
        ///It works for both proxy and non proxy files
        intersect(renderWindowFullRes, frameBounds, &renderWindowFullRes);
=======
    if (_supportsTiles && useProxy && !proxyFile.empty()) {
        filename = proxyFile;
        downscaleLevels -= originalProxyMipMapLevel;
>>>>>>> 4eae0bb2
    }
    assert(downscaleLevels >= 0);
    
    if (filename.empty() || !fileExists(filename)) {
        fillWithBlack(args.renderWindow, dstPixelDataF, bounds, pixelComponents, dstImg->getPixelDepth(), dstRowBytes);
        return;
    }

    OfxRectI renderWindowFullRes;
    OfxRectI frameBounds;
    double par = 1.;
    std::string error;

    ///if the plug-in doesn't support tiles, just render the full rod
    bool success = getFrameBounds(filename, sequenceTime, &frameBounds, &par, &error);
    ///We shouldve checked above for any failure, now this is too late.
    assert(success);

    renderWindowFullRes = upscalePowerOfTwo(args.renderWindow, downscaleLevels); // works even if downscaleLevels == 0

    // Intersect the full res renderwindow to the real rod,
    // because we may have gone a few pixels too far (but never more than 2^downscaleLevels-1 pixels)
    assert(renderWindowFullRes.x1 >= frameBounds.x1 - std::pow(2.,(double)downscaleLevels) + 1 &&
           renderWindowFullRes.x2 <= frameBounds.x2 + std::pow(2.,(double)downscaleLevels) - 1 &&
           renderWindowFullRes.y1 >= frameBounds.y1 - std::pow(2.,(double)downscaleLevels) + 1 &&
           renderWindowFullRes.y2 <= frameBounds.y2 + std::pow(2.,(double)downscaleLevels) - 1);
    intersect(renderWindowFullRes, frameBounds, &renderWindowFullRes);

    // Read into a temporary image, apply colorspace conversion, then copy.

    int premult_i;
    _premult->getValue(premult_i);
    OFX::PreMultiplicationEnum premult = (OFX::PreMultiplicationEnum)premult_i;
    // force premult for non-RGBA pixelComponents
    if (pixelComponents == OFX::ePixelComponentRGB) {
        premult = OFX::eImageOpaque;
    } else if (pixelComponents == OFX::ePixelComponentAlpha) {
        premult = OFX::eImagePreMultiplied;
    }

    // we have to do the final premultiplication if:
    // - pixelComponents is RGBA
    //  AND
    //   - buffer is PreMultiplied AND OCIO is not identity (OCIO works only on unpremultiplied data)
    //   OR
    //   - premult is unpremultiplied
    bool mustPremult = ((pixelComponents == OFX::ePixelComponentRGBA) &&
                        ((premult == OFX::eImagePreMultiplied && !_ocio->isIdentity(args.time)) ||
                         premult == OFX::eImageUnPreMultiplied));

    if (!mustPremult && _ocio->isIdentity(args.time) && (!kSupportsRenderScale || renderMipmapLevel == 0)) {
        // no colorspace conversion, no premultiplication, no proxy, just read file
        DBG(std::printf("decode (to dst)\n"));
        decode(filename, sequenceTime, args.renderWindow, dstPixelDataF, bounds, pixelComponents, dstRowBytes);

    } else {
        int pixelBytes = getPixelBytes(pixelComponents, bitDepth);
        int tmpRowBytes = (renderWindowFullRes.x2-renderWindowFullRes.x1) * pixelBytes;
        size_t memSize = (size_t)(renderWindowFullRes.y2-renderWindowFullRes.y1) * tmpRowBytes;
        OFX::ImageMemory mem(memSize, this);
        float *tmpPixelData = (float*)mem.lock();

        // read file
        DBG(std::printf("decode (to tmp)\n"));
        decode(filename, sequenceTime, renderWindowFullRes, tmpPixelData, renderWindowFullRes, pixelComponents, tmpRowBytes);

        ///do the color-space conversion
        if (!_ocio->isIdentity(args.time) && pixelComponents != OFX::ePixelComponentAlpha) {
            if (premult == OFX::eImagePreMultiplied) {
                assert(pixelComponents == OFX::ePixelComponentRGBA);
                DBG(std::printf("unpremult (tmp in-place)\n"));
                //tmpPixelData[0] = tmpPixelData[1] = tmpPixelData[2] = tmpPixelData[3] = 0.5;
                unPremultPixelData(renderWindowFullRes, tmpPixelData, renderWindowFullRes, pixelComponents, bitDepth, tmpRowBytes, tmpPixelData, renderWindowFullRes, pixelComponents, bitDepth, tmpRowBytes);
                //assert(tmpPixelData[0] == 1. && tmpPixelData[1] == 1. && tmpPixelData[2] == 1. && tmpPixelData[3] == 0.5);
            }
            DBG(std::printf("OCIO (tmp in-place)\n"));
            _ocio->apply(args.time, renderWindowFullRes, tmpPixelData, renderWindowFullRes, pixelComponents, tmpRowBytes);
        }
        
        if (kSupportsRenderScale && downscaleLevels > 0) {
            if (!mustPremult) {
                // we can write directly to dstPixelData
                /// adjust the scale to match the given output image
                DBG(std::printf("scale (no premult, tmp to dst)\n"));
                scalePixelData(args.renderWindow,renderWindowFullRes,(unsigned int)downscaleLevels, tmpPixelData, pixelComponents,
                               bitDepth, renderWindowFullRes, tmpRowBytes, dstPixelData,
                               pixelComponents, bitDepth, bounds, dstRowBytes);
            } else {
                // allocate a temporary image (we must avoid reading from dstPixelData, in case several threads are rendering the same area)
                OFX::ImageMemory mem2(memSize, this);
                float *scaledPixelData = (float*)mem2.lock();

                /// adjust the scale to match the given output image
                DBG(std::printf("scale (tmp to scaled)\n"));
                scalePixelData(args.renderWindow,renderWindowFullRes,(unsigned int)downscaleLevels, tmpPixelData, pixelComponents,
                               bitDepth, renderWindowFullRes, tmpRowBytes, scaledPixelData,
                               pixelComponents, bitDepth, bounds, dstRowBytes);
                // apply premult
                DBG(std::printf("premult (scaled to dst)\n"));
                //scaledPixelData[0] = scaledPixelData[1] = scaledPixelData[2] = 1.; scaledPixelData[3] = 0.5;
                premultPixelData(args.renderWindow, scaledPixelData, bounds, pixelComponents, bitDepth, dstRowBytes, dstPixelData, bounds, pixelComponents, bitDepth, dstRowBytes);
                //assert(dstPixelDataF[0] == 0.5 && dstPixelDataF[1] == 0.5 && dstPixelDataF[2] == 0.5 && dstPixelDataF[3] == 0.5);
            }
        } else {
            // copy
            if (mustPremult) {
                DBG(std::printf("premult (no scale, tmp to dst)\n"));
                //tmpPixelData[0] = tmpPixelData[1] = tmpPixelData[2] = 1.; tmpPixelData[3] = 0.5;
                premultPixelData(args.renderWindow, tmpPixelData, renderWindowFullRes, pixelComponents, bitDepth, tmpRowBytes, dstPixelData, bounds, pixelComponents, bitDepth, dstRowBytes);
                //assert(dstPixelDataF[0] == 0.5 && dstPixelDataF[1] == 0.5 && dstPixelDataF[2] == 0.5 && dstPixelDataF[3] == 0.5);
            } else {
                DBG(std::printf("copy (no premult no scale, tmp to dst)\n"));
                copyPixelData(args.renderWindow, tmpPixelData, renderWindowFullRes, pixelComponents, bitDepth, tmpRowBytes, dstPixelData, bounds, pixelComponents, bitDepth, dstRowBytes);
            }
        }
        mem.unlock();
    }
}


void
GenericReaderPlugin::inputFileChanged()
{
    std::string filename;
    _fileParam->getValue(filename);
    
    SequenceParsing::FileNameContent content(filename);
    std::string pattern;
    ///We try to match all the files in the same directory that match the pattern with the frame number
    ///assumed to be in the last part of the filename. This is a harsh assumption but we can't just verify
    ///everything as it would take too much time.
    content.generatePatternWithFrameNumberAtIndex(content.getPotentialFrameNumbersCount() - 1, &pattern);

    _sequenceFromFiles.clear();
    SequenceParsing::filesListFromPattern(pattern, &_sequenceFromFiles);
    
    clearPersistentMessage();
    //reset the original range param
    _originalFrameRange->setValue(kOfxFlagInfiniteMin, kOfxFlagInfiniteMax);
    
    
    OfxRangeD tmp;
    if (getSequenceTimeDomainInternal(tmp,true)) {
        timeDomainFromSequenceTimeDomain(tmp, true);
        _startingTime->setValue(tmp.min);
        
        ///We call onInputFileChanged with the first frame of the sequence so we're almost sure it will work
        ///unless the user did a mistake. We are also safe to assume that images specs are the same for
        ///all the sequence
        _fileParam->getValueAtTime(tmp.min, filename);
        ///let the derive class a chance to initialize any data structure it may need
        
        OFX::PixelComponentEnum components;
        OFX::PreMultiplicationEnum premult;
        onInputFileChanged(filename, &premult, &components);
        // RGB is always Opaque, Alpha is always PreMultiplied
        if (components == OFX::ePixelComponentRGB) {
            premult = OFX::eImageOpaque;
        } else if (components == OFX::ePixelComponentAlpha) {
            premult = OFX::eImagePreMultiplied;
        }
        setOutputComponents(components);
        _premult->setValue((int)premult);
    }
}

void
GenericReaderPlugin::changedParam(const OFX::InstanceChangedArgs &args,
                                  const std::string &paramName)
{
    if (!kSupportsRenderScale && (args.renderScale.x != 1. || args.renderScale.y != 1.)) {
        OFX::throwSuiteStatusException(kOfxStatFailed);
    }

    // please check the reason for each parameter when it makes sense!

    if (paramName == kParamFilename) {
        if (args.reason != OFX::eChangeTime) {
            inputFileChanged();
        }

    } else if (paramName == kParamProxy) {
        ///Detect the scale of the proxy.
        std::string proxyFile,originalFileName;
        double sequenceTime;
        GetSequenceTimeRetEnum getSequenceTimeRet = getSequenceTime(args.time, false, &sequenceTime);
        switch (getSequenceTimeRet) {
            case eGetSequenceTimeBlack:
            case eGetSequenceTimeError:
                break;

            case eGetSequenceTimeBeforeSequence:
            case eGetSequenceTimeWithinSequence:
            case eGetSequenceTimeAfterSequence: {
                GetFilenameRetCodeEnum getFilenameAtSequenceTimeRet   = getFilenameAtSequenceTime(sequenceTime, false, &originalFileName);
                GetFilenameRetCodeEnum getFilenameAtSequenceTimeRetPx = getFilenameAtSequenceTime(sequenceTime, true, &proxyFile);

                if (getFilenameAtSequenceTimeRet == eGetFileNameReturnedFullRes &&
                    getFilenameAtSequenceTimeRetPx ==  eGetFileNameReturnedProxy &&
                    proxyFile != originalFileName) {
                    assert(!proxyFile.empty());
                    ///show the scale param
                    _proxyThreshold->setIsSecret(false);
                    _enableCustomScale->setIsSecret(false);

                    OfxPointD scale = detectProxyScale(originalFileName,proxyFile,args.time);
                    _proxyThreshold->setValue(scale.x, scale.y);
                    _originalProxyScale->setValue(scale.x, scale.y);
                } else {
                    _proxyThreshold->setIsSecret(true);
                    _enableCustomScale->setIsSecret(true);
                }
            }   break;
        }

    } else if (paramName == kParamCustomProxyScale) {
        bool enabled;
        _enableCustomScale->getValue(enabled);
        _proxyThreshold->setEnabled(enabled);

    } else if (paramName == kParamFirstFrame &&  args.reason == OFX::eChangeUserEdit) {

        int first;
        int last;
        _firstFrame->getValue(first);
        _lastFrame->getValue(last);
        _lastFrame->setDisplayRange(first, last);

        int offset;
        _timeOffset->getValue(offset);
        _startingTime->setValue(first + offset); // will be called with reason == eChangePluginEdit

    } else if (paramName == kParamLastFrame && args.reason == OFX::eChangeUserEdit) {
        int first;
        int last;
        _firstFrame->getValue(first);
        _lastFrame->getValue(last);
        _firstFrame->setDisplayRange(first, last);

    } else if (paramName == kParamFrameMode && args.reason == OFX::eChangeUserEdit) {
        int frameMode_i;
        _frameMode->getValue(frameMode_i);
        FrameModeEnum frameMode = FrameModeEnum(frameMode_i);
        switch (frameMode) {
            case eFrameModeStartingTime: //starting frame
                _startingTime->setIsSecret(false);
                _timeOffset->setIsSecret(true);
                break;
            case eFrameModeTimeOffset: //time offset
                _startingTime->setIsSecret(true);
                _timeOffset->setIsSecret(false);
                break;
        }

    } else if (paramName == kParamStartingTime && args.reason == OFX::eChangeUserEdit) {
        ///recompute the timedomain
        OfxRangeD sequenceTimeDomain;
        getSequenceTimeDomainInternal(sequenceTimeDomain,true);
        
        //also update the time offset
        int startingTime;
        _startingTime->getValue(startingTime);
        
        int firstFrame;
        _firstFrame->getValue(firstFrame);
        
        _timeOffset->setValue(startingTime - firstFrame);
        
    } else if (paramName == kParamTimeOffset && args.reason == OFX::eChangeUserEdit) {

        //also update the starting frame
        int offset;
        _timeOffset->getValue(offset);
        int first;
        _firstFrame->getValue(first);
        
        _startingTime->setValue(offset + first);

    } else if (paramName == kParamOutputComponents) {
        OFX::PixelComponentEnum comps = getOutputComponents();
    
        if (args.reason == OFX::eChangeUserEdit) {
            int premult_i;
            _premult->getValue(premult_i);
            OFX::PreMultiplicationEnum premult = (OFX::PreMultiplicationEnum)premult_i;
            if (comps == OFX::ePixelComponentRGB && premult != OFX::eImageOpaque) {
                // RGB is always opaque
                _premult->setValue(OFX::eImageOpaque);
            } else if (comps == OFX::ePixelComponentAlpha && premult != OFX::eImagePreMultiplied) {
                // Alpha is always premultiplied
                _premult->setValue(OFX::eImagePreMultiplied);
            }
        }
        
        // Even when reason == pluginEdit notify the plug-in that components changed
        onOutputComponentsParamChanged(comps);
    } else if (paramName == kParamPremult && args.reason == OFX::eChangeUserEdit) {
        int premult_i;
        _premult->getValue(premult_i);
        OFX::PreMultiplicationEnum premult = (OFX::PreMultiplicationEnum)premult_i;
        OFX::PixelComponentEnum comps = getOutputComponents();
        // reset to authorized values if necessary
        if (comps == OFX::ePixelComponentRGB && premult != OFX::eImageOpaque) {
            // RGB is always opaque
            _premult->setValue((int)OFX::eImageOpaque);
        } else if (comps == OFX::ePixelComponentAlpha && premult != OFX::eImagePreMultiplied) {
            // Alpha is always premultiplied
            _premult->setValue((int)OFX::eImagePreMultiplied);
        }
    } else {
        _ocio->changedParam(args, paramName);
    }
}

OFX::PixelComponentEnum
GenericReaderPlugin::getOutputComponents() const
{
    int outputComponents_i;
    _outputComponents->getValue(outputComponents_i);
    return gOutputComponentsMap[outputComponents_i];
}

void
GenericReaderPlugin::setOutputComponents(OFX::PixelComponentEnum comps)
{
    int i;
    for (i = 0; i < 4 && gOutputComponentsMap[i] != comps; ++i) {
    }
    if (i >= 4) {
        // not found, set the first supported component
        i = 0;
    }
    _outputComponents->setValue(i);
}

/* Override the clip preferences */
void
GenericReaderPlugin::getClipPreferences(OFX::ClipPreferencesSetter &clipPreferences)
{
    int outputComponents_i;
    _outputComponents->getValue(outputComponents_i);
    OFX::PixelComponentEnum outputComponents = gOutputComponentsMap[outputComponents_i];
    clipPreferences.setClipComponents(*_outputClip, outputComponents);

    // the output of the GenericReader plugin is *always* premultiplied (as long as only float is supported)
    int premult_i;
    _premult->getValue(premult_i);
    OFX::PreMultiplicationEnum premult = (OFX::PreMultiplicationEnum)premult_i;
    switch (outputComponents) {
        case OFX::ePixelComponentRGBA:
            // may be Opaque or PreMultiplied (never UnPremultiplied)
            if (premult == OFX::eImageUnPreMultiplied) {
                premult = OFX::eImagePreMultiplied;
            }
            assert(premult == OFX::eImagePreMultiplied || premult == OFX::eImageOpaque);
            break;

        case OFX::ePixelComponentAlpha:
            // alpha is always premultiplied
            premult = OFX::eImagePreMultiplied;
            break;

        default:
            // RGB is always Opaque
            premult = OFX::eImageOpaque;
            break;
    }
    clipPreferences.setOutputPremultiplication(premult);

    // get the pixel aspect ratio from the first frame
    OfxRangeD tmp;
    if (getSequenceTimeDomainInternal(tmp, false)) {
        timeDomainFromSequenceTimeDomain(tmp, false);
        std::string filename;
        GetFilenameRetCodeEnum e = getFilenameAtSequenceTime(tmp.min, false, &filename);
        if (e == eGetFileNameReturnedFullRes) {
            OfxRectI bounds;
            double par = 1.;
            std::string error;
            bool success = getFrameBounds(filename, tmp.min, &bounds, &par, &error);
            if (success) {
                clipPreferences.setPixelAspectRatio(*_outputClip, par);
            }
        }
    }
}

void
GenericReaderPlugin::purgeCaches()
{
    clearAnyCache();
    _ocio->purgeCaches();
}

bool
GenericReaderPlugin::isIdentity(const OFX::IsIdentityArguments &args,
                                OFX::Clip * &identityClip,
                                double &identityTime)
{
    if (!kSupportsRenderScale && (args.renderScale.x != 1. || args.renderScale.y != 1.)) {
        OFX::throwSuiteStatusException(kOfxStatFailed);
    }

    if (!gHostIsNatron) {
        // only Natron supports setting the identityClip to the output clip
        return false;
    }

    double sequenceTime;
    GetSequenceTimeRetEnum getSequenceTimeRet = getSequenceTime(args.time, false, &sequenceTime);
    switch (getSequenceTimeRet) {
        case eGetSequenceTimeBlack:
            return false;

        case eGetSequenceTimeError:
            OFX::throwSuiteStatusException(kOfxStatFailed);

        case eGetSequenceTimeBeforeSequence:
        case eGetSequenceTimeAfterSequence:
            ///Transform the sequence time to "real" time
            int timeOffset;
            _timeOffset->getValue(timeOffset);
            identityTime = sequenceTime + timeOffset;
            identityClip = _outputClip;
            return true;

        case eGetSequenceTimeWithinSequence:
            return false;
    }
    return false;
}

OfxPointD
GenericReaderPlugin::detectProxyScale(const std::string& originalFileName,
                                      const std::string& proxyFileName,
                                      OfxTime time)
{
    OfxRectI originalBounds, proxyBounds;
    std::string error;
    double originalPAR = 1., proxyPAR = 1.;
    bool success = getFrameBounds(originalFileName, time, &originalBounds, &originalPAR, &error);
    proxyBounds.x1 = proxyBounds.x2 = proxyBounds.y1 = proxyBounds.y2 = 0.;
    success = success && getFrameBounds(proxyFileName, time, &proxyBounds, &proxyPAR, &error);
    OfxPointD ret;
    if (!success ||
        (originalBounds.x1 == originalBounds.x2) ||
        (originalBounds.y1 == originalBounds.y2) ||
        (proxyBounds.x1 == proxyBounds.x2) ||
        (proxyBounds.y1 == proxyBounds.y2)) {
        ret.x = 1.;
        ret.y = 1.;
        setPersistentMessage(OFX::Message::eMessageError, "", "Cannot read the proxy file.");
        return ret;
    }
    ret.x = ((proxyBounds.x2 - proxyBounds.x1)  * proxyPAR) / ((originalBounds.x2 - originalBounds.x1) * originalPAR);
    ret.y = (proxyBounds.y2 - proxyBounds.y1) / (double)(originalBounds.y2 - originalBounds.y1);
    return ret;
}

using namespace OFX;

void
GenericReaderDescribe(OFX::ImageEffectDescriptor &desc,
                      bool supportsTiles)
{
    desc.setPluginGrouping(kPluginGrouping);
    
#ifdef OFX_EXTENSIONS_TUTTLE
    desc.addSupportedContext(OFX::eContextReader);
#endif
    desc.addSupportedContext(OFX::eContextGenerator);
    desc.addSupportedContext(OFX::eContextGeneral);
    
    // add supported pixel depths
    //desc.addSupportedBitDepth( eBitDepthUByte );
    //desc.addSupportedBitDepth( eBitDepthUShort );
    desc.addSupportedBitDepth(eBitDepthFloat);
    
    // set a few flags
    desc.setSingleInstance(false);
    desc.setHostFrameThreading(false);
    
    // We may support multi-resolution in the future via the proxy mode
    desc.setSupportsMultiResolution(kSupportsMultiResolution);
    
    desc.setSupportsTiles(supportsTiles);
    desc.setTemporalClipAccess(false); // say we will be doing random time access on clips
    desc.setRenderTwiceAlways(false);
    desc.setSupportsMultipleClipPARs(false);
    desc.setRenderThreadSafety(OFX::eRenderFullySafe);
}

OFX::PageParamDescriptor *
GenericReaderDescribeInContextBegin(OFX::ImageEffectDescriptor &desc,
                                    OFX::ContextEnum /*context*/,
                                    bool isVideoStreamPlugin,
                                    bool supportsRGBA,
                                    bool supportsRGB,
                                    bool supportsAlpha,
                                    bool supportsTiles)
{
    gHostIsNatron = (OFX::getImageEffectHostDescription()->hostName == kOfxNatronHostName);

    for (ImageEffectHostDescription::PixelComponentArray::const_iterator it = getImageEffectHostDescription()->_supportedComponents.begin();
         it != getImageEffectHostDescription()->_supportedComponents.end();
         ++it) {
        switch (*it) {
            case ePixelComponentRGBA:
                gHostSupportsRGBA  = true;
                break;
            case ePixelComponentRGB:
                gHostSupportsRGB = true;
                break;
            case ePixelComponentAlpha:
                gHostSupportsAlpha = true;
                break;
            default:
                // other components are not supported by this plugin
                break;
        }
    }

    // make some pages and to things in
    PageParamDescriptor *page = desc.definePageParam("Controls");

    // create the optional source clip
    ClipDescriptor *srcClip = desc.defineClip(kOfxImageEffectSimpleSourceClipName);
    if (supportsRGBA) {
        srcClip->addSupportedComponent(ePixelComponentRGBA);
    }
    if (supportsRGB) {
        srcClip->addSupportedComponent(ePixelComponentRGB);
    }
    if (supportsAlpha) {
        srcClip->addSupportedComponent(ePixelComponentAlpha);
    }
    srcClip->setSupportsTiles(supportsTiles);
    srcClip->setOptional(true);
    
    // create the mandated output clip
    ClipDescriptor *dstClip = desc.defineClip(kOfxImageEffectOutputClipName);
    if (supportsRGBA) {
        dstClip->addSupportedComponent(ePixelComponentRGBA);
    }
    if (supportsRGB) {
        dstClip->addSupportedComponent(ePixelComponentRGB);
    }
    if (supportsAlpha) {
        dstClip->addSupportedComponent(ePixelComponentAlpha);
    }
    dstClip->setSupportsTiles(supportsTiles);
    

    //////////Input file
    {
        OFX::StringParamDescriptor* param = desc.defineStringParam(kParamFilename);
        param->setLabels(kParamFilenameLabel, kParamFilenameLabel, kParamFilenameLabel);
        param->setStringType(OFX::eStringTypeFilePath);
        param->setFilePathExists(true);
        param->setHint(kParamFilenameHint);
        param->setAnimates(false);
        // in the Reader context, the script name must be kOfxImageEffectFileParamName, @see kOfxImageEffectContextReader
        param->setScriptName(kParamFilename);
        desc.addClipPreferencesSlaveParam(*param);
        page->addChild(*param);
    }
    
    //////////First-frame
    {
        OFX::IntParamDescriptor* param = desc.defineIntParam(kParamFirstFrame);
        param->setLabels(kParamFirstFrameLabel, kParamFirstFrameLabel, kParamFirstFrameLabel);
        param->setHint(kParamFirstFrameHint);
        param->setDefault(0);
        param->setAnimates(true);
        param->setLayoutHint(OFX::eLayoutHintNoNewLine);
        page->addChild(*param);
    }
    
    ///////////Before first
    {
        OFX::ChoiceParamDescriptor* param = desc.defineChoiceParam(kParamBefore);
        param->setLabels(kParamBeforeLabel, kParamBeforeLabel, kParamBeforeLabel);
        param->setHint(kParamBeforeHint);
        assert(param->getNOptions() == eBeforeAfterHold);
        param->appendOption(kReaderOptionHold,   kReaderOptionHoldHint);
        assert(param->getNOptions() == eBeforeAfterLoop);
        param->appendOption(kReaderOptionLoop,   kReaderOptionLoopHint);
        assert(param->getNOptions() == eBeforeAfterBounce);
        param->appendOption(kReaderOptionBounce, kReaderOptionBounceHint);
        assert(param->getNOptions() == eBeforeAfterBlack);
        param->appendOption(kReaderOptionBlack,  kReaderOptionBlackHint);
        assert(param->getNOptions() == eBeforeAfterError);
        param->appendOption(kReaderOptionError,  kReaderOptionErrorHint);
        param->setAnimates(true);
        param->setDefault(eBeforeAfterHold);
        page->addChild(*param);
    }

    //////////Last-frame
    {
        OFX::IntParamDescriptor* param = desc.defineIntParam(kParamLastFrame);
        param->setLabels(kParamLastFrameLabel, kParamLastFrameLabel, kParamLastFrameLabel);
        param->setHint(kParamLastFrameHint);
        param->setDefault(0);
        param->setAnimates(true);
        param->setLayoutHint(OFX::eLayoutHintNoNewLine);
        page->addChild(*param);
    }

    ///////////After first
    {
        OFX::ChoiceParamDescriptor* param = desc.defineChoiceParam(kParamAfter);
        param->setLabels(kParamAfterLabel, kParamAfterLabel, kParamAfterLabel);
        param->setHint(kParamAfterHint);
        assert(param->getNOptions() == eBeforeAfterHold);
        param->appendOption(kReaderOptionHold,   kReaderOptionHoldHint);
        assert(param->getNOptions() == eBeforeAfterLoop);
        param->appendOption(kReaderOptionLoop,   kReaderOptionLoopHint);
        assert(param->getNOptions() == eBeforeAfterBounce);
        param->appendOption(kReaderOptionBounce, kReaderOptionBounceHint);
        assert(param->getNOptions() == eBeforeAfterBlack);
        param->appendOption(kReaderOptionBlack,  kReaderOptionBlackHint);
        assert(param->getNOptions() == eBeforeAfterError);
        param->appendOption(kReaderOptionError,  kReaderOptionErrorHint);
        param->setAnimates(true);
        param->setDefault(eBeforeAfterHold);
        page->addChild(*param);
    }

    ///////////Missing frame choice
    {
        OFX::ChoiceParamDescriptor* param = desc.defineChoiceParam(kParamOnMissingFrame);
        param->setLabels(kParamOnMissingFrameLabel, kParamOnMissingFrameLabel, kParamOnMissingFrameLabel);
        param->setHint(kParamOnMissingFrameHint);
        assert(param->getNOptions() == eMissingNearest);
        param->appendOption(kReaderOptionNearest,  kReaderOptionNearestHint);
        assert(param->getNOptions() == eMissingError);
        param->appendOption(kReaderOptionError,  kReaderOptionErrorHint);
        assert(param->getNOptions() == eMissingBlack);
        param->appendOption(kReaderOptionBlack,  kReaderOptionBlackHint);
        param->setAnimates(true);
        param->setDefault(eMissingNearest);
        page->addChild(*param);
    }

    ///////////Frame-mode
    {
        OFX::ChoiceParamDescriptor* param = desc.defineChoiceParam(kParamFrameMode);
        param->setLabels(kParamFrameModeLabel, kParamFrameModeLabel, kParamFrameModeLabel);
        assert(param->getNOptions() == eFrameModeStartingTime);
        param->appendOption(kParamFrameModeOptionStartingTime);
        assert(param->getNOptions() == eFrameModeTimeOffset);
        param->appendOption(kParamFrameModeOptionTimeOffset);
        param->setAnimates(true);
        param->setDefault(eFrameModeStartingTime);
        param->setLayoutHint(OFX::eLayoutHintNoNewLine);
        page->addChild(*param);
    }

    ///////////Starting frame
    {
        OFX::IntParamDescriptor* param = desc.defineIntParam(kParamStartingTime);
        param->setLabels(kParamStartingTimeLabel, kParamStartingTimeLabel, kParamStartingTimeLabel);
        param->setHint(kParamStartingTimeHint);
        param->setDefault(0);
        param->setAnimates(true);
        param->setLayoutHint(OFX::eLayoutHintNoNewLine);
        page->addChild(*param);
    }

    ///////////Time offset
    {
        OFX::IntParamDescriptor* param = desc.defineIntParam(kParamTimeOffset);
        param->setLabels(kParamTimeOffsetLabel, kParamTimeOffsetLabel, kParamTimeOffsetLabel);
        param->setHint(kParamTimeOffsetHint);
        param->setDefault(0);
        param->setAnimates(true);
        param->setIsSecret(true);
        page->addChild(*param);
    }

    ///////////Original frame range
    {
        OFX::Int2DParamDescriptor* param = desc.defineInt2DParam(kParamOriginalFrameRange);
        param->setLabels(kParamOriginalFrameRangeLabel, kParamOriginalFrameRangeLabel, kParamOriginalFrameRangeLabel);
        param->setDefault(kOfxFlagInfiniteMin, kOfxFlagInfiniteMax);
        param->setAnimates(true);
        param->setIsSecret(true);
        param->setIsPersistant(false);
        page->addChild(*param);
    }

    //////////Input proxy file
    {
        OFX::StringParamDescriptor* param = desc.defineStringParam(kParamProxy);
        param->setLabels(kParamProxyLabel, kParamProxyLabel, kParamProxyLabel);
        param->setStringType(OFX::eStringTypeFilePath);
        param->setFilePathExists(true);
        param->setHint(kParamProxyHint);
        param->setAnimates(!isVideoStreamPlugin);
        // in the Reader context, the script name must be kOfxImageEffectFileParamName, @see kOfxImageEffectContextReader
        param->setScriptName(kParamProxy);
        desc.addClipPreferencesSlaveParam(*param);
        page->addChild(*param);
    }

    ////Proxy original scale
    {
        OFX::Double2DParamDescriptor* param = desc.defineDouble2DParam(kParamOriginalProxyScale);
        param->setLabels(kParamOriginalProxyScaleLabel,
                         kParamOriginalProxyScaleLabel, kParamOriginalProxyScaleLabel);
        param->setDefault(1., 1.);
        param->setIsSecret(true);
        param->setEnabled(false);
        param->setHint(kParamOriginalProxyScaleHint);
        // param->setLayoutHint(OFX::eLayoutHintNoNewLine);
        param->setAnimates(true);
        page->addChild(*param);
    }

    ////Proxy  scale threshold
    {
        OFX::Double2DParamDescriptor* param = desc.defineDouble2DParam(kParamProxyThreshold);
        param->setLabels(kParamProxyThresholdLabel,
                         kParamProxyThresholdLabel, kParamProxyThresholdLabel);
        param->setDefault(1., 1.);
        param->setIsSecret(true);
        param->setEnabled(false);
        param->setHint(kParamOriginalProxyScaleHint);
        param->setLayoutHint(OFX::eLayoutHintNoNewLine);
        param->setAnimates(true);
        page->addChild(*param);
    }

    ///Enable custom proxy scale
    {
        OFX::BooleanParamDescriptor* param = desc.defineBooleanParam(kParamCustomProxyScale);
        param->setLabels(kParamCustomProxyScaleLabel, kParamCustomProxyScaleLabel, kParamCustomProxyScaleLabel);
        param->setIsSecret(true);
        param->setDefault(false);
        param->setHint(kParamCustomProxyScaleHint);
        param->setAnimates(true);
        param->setEvaluateOnChange(false);
        page->addChild(*param);
    }
    
    //// Output components
    {
        ChoiceParamDescriptor *param = desc.defineChoiceParam(kParamOutputComponents);
        param->setLabels(kParamOutputComponentsLabel, kParamOutputComponentsLabel, kParamOutputComponentsLabel);
        param->setHint(kParamOutputComponentsHint);
        int i = 0;
        
        if (gHostSupportsRGBA && supportsRGBA) {
            gOutputComponentsMap[i] = ePixelComponentRGBA;
            ++i;
            assert(gOutputComponentsMap[param->getNOptions()] == ePixelComponentRGBA);
            param->appendOption(kParamOutputComponentsOptionRGBA);
        }
        if (gHostSupportsRGB && supportsRGB) {
            gOutputComponentsMap[i] = ePixelComponentRGB;
            ++i;
            assert(gOutputComponentsMap[param->getNOptions()] == ePixelComponentRGB);
            param->appendOption(kParamOutputComponentsOptionRGB);
        }
        if (gHostSupportsAlpha && supportsAlpha) {
            gOutputComponentsMap[i] = ePixelComponentAlpha;
            ++i;
            assert(gOutputComponentsMap[param->getNOptions()] == ePixelComponentAlpha);
            param->appendOption(kParamOutputComponentsOptionAlpha);
        }
        gOutputComponentsMap[i] = ePixelComponentNone;

        param->setDefault(0); // default to the first one available, i.e. the most chromatic
        param->setAnimates(false);
        desc.addClipPreferencesSlaveParam(*param);
        page->addChild(*param);
    }
    
    //// Output premult
    {
        OFX::ChoiceParamDescriptor* param = desc.defineChoiceParam(kParamPremult);
        param->setLabels(kParamInputPremultLabel, kParamInputPremultLabel, kParamInputPremultLabel);
        param->setAnimates(true);
        param->setHint(kParamInputPremultHint);
        assert(param->getNOptions() == eImageOpaque);
        param->appendOption(premultString(eImageOpaque), kParamPremultOptionOpaqueHint);
        if (gHostSupportsRGBA && supportsRGBA) {
            assert(param->getNOptions() == eImagePreMultiplied);
            param->appendOption(premultString(eImagePreMultiplied), kParamPremultOptionPreMultipliedHint);
            assert(param->getNOptions() == eImageUnPreMultiplied);
            param->appendOption(premultString(eImageUnPreMultiplied), kParamPremultOptionUnPreMultipliedHint);
            param->setDefault(eImagePreMultiplied); // images should be premultiplied in a compositing context
        }
        desc.addClipPreferencesSlaveParam(*param);
        page->addChild(*param);
    }

    return page;
}


void
GenericReaderDescribeInContextEnd(OFX::ImageEffectDescriptor &desc,
                                  OFX::ContextEnum context,
                                  OFX::PageParamDescriptor* page,
                                  const char* inputSpaceNameDefault,
                                  const char* outputSpaceNameDefault)
{
    // insert OCIO parameters
    GenericOCIO::describeInContext(desc, context, page, inputSpaceNameDefault, outputSpaceNameDefault);
}

<|MERGE_RESOLUTION|>--- conflicted
+++ resolved
@@ -1224,61 +1224,9 @@
     // When in proxy mode renderWindowFullRes is the render window at the proxy mip map level
     int downscaleLevels = renderMipmapLevel; // the number of mipmap levels from the actual file (proxy or not) to the renderWindow
 
-<<<<<<< HEAD
-    if (_supportsTiles) {
-        OfxRectI frameBounds;
-        double par = 1.;
-        std::string error;
-        if (useProxy && !proxyFile.empty()) {
-            ///Get the RoD of the proxy to intersect the render window against it
-            bool success = getFrameBounds(proxyFile, sequenceTime, &frameBounds, &par, &error);
-            ///We shouldve checked above for any failure, now this is too late.
-            assert(success);
-
-            OfxRectI renderWindowProxy = upscalePowerOfTwo(args.renderWindow, renderMipmapLevel - originalProxyMipMapLevel);
-
-            ///Intersect the full res renderwindow to the real rod.
-            ///It works for both proxy and non proxy files
-            intersect(renderWindowProxy, frameBounds, &renderWindowProxy);
-            
-            renderWindowFullRes = renderWindowProxy;//upscalePowerOfTwo(renderWindowProxy, originalProxyMipMapLevel);
-        } else if (kSupportsRenderScale && (args.renderScale.x != 1. || args.renderScale.y != 1.)) {
-            ///the user didn't provide a proxy file, just decode the full image
-            ///upscale to a render scale of 1.
-            bool success = getFrameBounds(filename, sequenceTime, &frameBounds, &par, &error);
-            ///We shouldve checked above for any failure, now this is too late.
-            assert(success);
-
-            renderWindowFullRes = upscalePowerOfTwo(args.renderWindow, renderMipmapLevel);
-            ///Intersect the full res renderwindow to the real rod.
-            ///It works for both proxy and non proxy files
-            intersect(renderWindowFullRes, frameBounds, &renderWindowFullRes);
-        } else {
-            // no proxy, and renderscale is 1
-            assert(args.renderScale.x == 1. && args.renderScale.y == 1.);
-            renderWindowFullRes = args.renderWindow;
-        }
-
-    } else {
-        renderWindowFullRes = upscalePowerOfTwo(args.renderWindow,renderMipmapLevel);
-        ///if the plug-in doesn't support tiles, just render the full rod
-        OfxRectI frameBounds;
-        double par = 1.;
-        std::string error;
-        bool success = getFrameBounds(filename, sequenceTime, &frameBounds, &par, &error);
-        ///We shouldve checked above for any failure, now this is too late.
-        if (!success) {
-            setPersistentMessage(OFX::Message::eMessageError, "", error);
-            OFX::throwSuiteStatusException(kOfxStatFailed);
-        }
-        ///Intersect the full res renderwindow to the real rod.
-        ///It works for both proxy and non proxy files
-        intersect(renderWindowFullRes, frameBounds, &renderWindowFullRes);
-=======
     if (_supportsTiles && useProxy && !proxyFile.empty()) {
         filename = proxyFile;
         downscaleLevels -= originalProxyMipMapLevel;
->>>>>>> 4eae0bb2
     }
     assert(downscaleLevels >= 0);
     
@@ -1295,7 +1243,10 @@
     ///if the plug-in doesn't support tiles, just render the full rod
     bool success = getFrameBounds(filename, sequenceTime, &frameBounds, &par, &error);
     ///We shouldve checked above for any failure, now this is too late.
-    assert(success);
+    if (!success) {
+        setPersistentMessage(OFX::Message::eMessageError, "", error);
+        OFX::throwSuiteStatusException(kOfxStatFailed);
+    }
 
     renderWindowFullRes = upscalePowerOfTwo(args.renderWindow, downscaleLevels); // works even if downscaleLevels == 0
 
