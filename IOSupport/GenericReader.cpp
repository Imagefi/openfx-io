    /*
 OFX GenericReader plugin.
 A base class for all OpenFX-based decoders.
 
 Copyright (C) 2013 INRIA
 Author Alexandre Gauthier-Foichat alexandre.gauthier-foichat@inria.fr
 
 Redistribution and use in source and binary forms, with or without modification,
 are permitted provided that the following conditions are met:
 
 Redistributions of source code must retain the above copyright notice, this
 list of conditions and the following disclaimer.
 
 Redistributions in binary form must reproduce the above copyright notice, this
 list of conditions and the following disclaimer in the documentation and/or
 other materials provided with the distribution.
 
 Neither the name of the {organization} nor the names of its
 contributors may be used to endorse or promote products derived from
 this software without specific prior written permission.
 
 THIS SOFTWARE IS PROVIDED BY THE COPYRIGHT HOLDERS AND CONTRIBUTORS "AS IS" AND
 ANY EXPRESS OR IMPLIED WARRANTIES, INCLUDING, BUT NOT LIMITED TO, THE IMPLIED
 WARRANTIES OF MERCHANTABILITY AND FITNESS FOR A PARTICULAR PURPOSE ARE
 DISCLAIMED. IN NO EVENT SHALL THE COPYRIGHT HOLDER OR CONTRIBUTORS BE LIABLE FOR
 ANY DIRECT, INDIRECT, INCIDENTAL, SPECIAL, EXEMPLARY, OR CONSEQUENTIAL DAMAGES
 (INCLUDING, BUT NOT LIMITED TO, PROCUREMENT OF SUBSTITUTE GOODS OR SERVICES;
 LOSS OF USE, DATA, OR PROFITS; OR BUSINESS INTERRUPTION) HOWEVER CAUSED AND ON
 ANY THEORY OF LIABILITY, WHETHER IN CONTRACT, STRICT LIABILITY, OR TORT
 (INCLUDING NEGLIGENCE OR OTHERWISE) ARISING IN ANY WAY OUT OF THE USE OF THIS
 SOFTWARE, EVEN IF ADVISED OF THE POSSIBILITY OF SUCH DAMAGE.
 
 INRIA
 Domaine de Voluceau
 Rocquencourt - B.P. 105
 78153 Le Chesnay Cedex - France
 
 */
#include "GenericReader.h"

#include <iostream>
#include <memory>
#include <climits>
#include <cmath>

#include "ofxsLog.h"
#include "ofxsCopier.h"

#ifdef OFX_EXTENSIONS_TUTTLE
#include <tuttle/ofxReadWrite.h>
#endif

#include "SequenceParsing/SequenceParsing.h"
#include "GenericOCIO.h"
#include "IOUtility.h"

// in the Reader context, the script name must be "filename", @see kOfxImageEffectContextReader
#define kReaderFileParamName "filename"
#define kReaderProxyFileParamName "proxy"
#define kReaderMissingFrameParamName "onMissingFrame"
#define kReaderFrameModeParamName "frameMode"
#define kReaderTimeOffsetParamName "timeOffset"
#define kReaderStartingFrameParamName "startingFrame"
#define kReaderOriginalFrameRangeParamName "ReaderOriginalFrameRangeParamName"


#define kReaderFirstFrameParamName "firstFrame"
#define kReaderLastFrameParamName "lastFrame"
#define kReaderBeforeParamName "before"
#define kReaderAfterParamName "after"

// if a hole in the sequence is larger than 2000 frames inside the sequence's time domain, this will output black frames.
#define MAX_SEARCH_RANGE 400000

GenericReaderPlugin::GenericReaderPlugin(OfxImageEffectHandle handle)
: OFX::ImageEffect(handle)
, _missingFrameParam(0)
, _outputClip(0)
, _fileParam(0)
, _proxyFileParam(0)
, _firstFrame(0)
, _beforeFirst(0)
, _lastFrame(0)
, _afterLast(0)
, _frameMode(0)
, _timeOffset(0)
, _startingFrame(0)
, _originalFrameRange(0)
, _ocio(new GenericOCIO(this))
, _settingFrameRange(false)
, _sequenceFromFiles(new SequenceParsing::SequenceFromFiles)
{
    _outputClip = fetchClip(kOfxImageEffectOutputClipName);
    
    _fileParam = fetchStringParam(kReaderFileParamName);
    _proxyFileParam = fetchStringParam(kReaderProxyFileParamName);
    _missingFrameParam = fetchChoiceParam(kReaderMissingFrameParamName);
    _firstFrame = fetchIntParam(kReaderFirstFrameParamName);
    _beforeFirst = fetchChoiceParam(kReaderBeforeParamName);
    _lastFrame = fetchIntParam(kReaderLastFrameParamName);
    _afterLast = fetchChoiceParam(kReaderAfterParamName);
    _frameMode = fetchChoiceParam(kReaderFrameModeParamName);
    _timeOffset = fetchIntParam(kReaderTimeOffsetParamName);
    _startingFrame = fetchIntParam(kReaderStartingFrameParamName);
    _originalFrameRange = fetchInt2DParam(kReaderOriginalFrameRangeParamName);
    
    ///set the values of the original range and the file param (and reparse the sequence)
    std::string filename;
    _fileParam->getValue(filename);
    
    try {
        if (!filename.empty()) {
            SequenceParsing::SequenceFromFiles::getSequenceOutOfFile(filename, _sequenceFromFiles);
            if (_sequenceFromFiles->isSingleFile()) {
                _originalFrameRange->setValue(0, 0);
            } else {
                _originalFrameRange->setValue(_sequenceFromFiles->getFirstFrame(), _sequenceFromFiles->getLastFrame());
            }
        }

    } catch(const std::exception& e) {
        setPersistentMessage(OFX::Message::eMessageError, "", e.what());
        return;
    }
}

GenericReaderPlugin::~GenericReaderPlugin(){
    delete _ocio;
}



bool GenericReaderPlugin::getTimeDomain(OfxRangeD &range) {

    bool ret = getSequenceTimeDomainInternal(range,false);
    if (ret) {
        timeDomainFromSequenceTimeDomain(range, false);
    }
    return ret;
}

bool GenericReaderPlugin::getSequenceTimeDomainInternal(OfxRangeD& range,bool canSetOriginalFrameRange) {
    
    ////first-off check if the original frame range param has valid values, in which
    ///case we don't bother calculating the frame range
    int originalMin,originalMax;
    _originalFrameRange->getValue(originalMin, originalMax);
    if (originalMin != INT_MIN && originalMax != INT_MAX) {
        range.min = originalMin;
        range.max = originalMax;
        return true;
    }
    
    ///otherwise compute the frame-range
    
    std::string filename;
    _fileParam->getValue(filename);
    ///call the plugin specific getTimeDomain (if it is a video-stream , it is responsible to
    ///find-out the time domain. If this function return false, it means this is an image sequence
    ///in which case our sequence parser will give us the sequence range
    if(!getSequenceTimeDomain(filename,range)){
        if (_sequenceFromFiles->isSingleFile()) {
            range.min = range.max = 0;
        } else {
            range.min = _sequenceFromFiles->getFirstFrame();
            range.max = _sequenceFromFiles->getLastFrame();
        }
    }
    
    
    //// From http://openfx.sourceforge.net/Documentation/1.3/ofxProgrammingReference.html#SettingParams
//    Plugins are free to set parameters in limited set of circumstances, typically relating to user interaction. You can only set parameters in the following actions passed to the plug-in's main entry function...
//    
//    The Create Instance Action
//    The The Begin Instance Changed Action
//    The The Instance Changed Action
//    The The End Instance Changed Action
//    The The Sync Private Data Action
    if (canSetOriginalFrameRange) {
        _originalFrameRange->setValue(range.min, range.max);
    }
    return true;
}


void GenericReaderPlugin::timeDomainFromSequenceTimeDomain(OfxRangeD& range,bool mustSetFrameRange)
{
    ///the values held by GUI parameters
    int frameRangeFirst,frameRangeLast;
    int startingFrame;
    if (mustSetFrameRange) {
        frameRangeFirst = range.min;
        frameRangeLast = range.max;
        startingFrame = frameRangeFirst;
        _settingFrameRange = true;
        _firstFrame->setDisplayRange(range.min, range.max);
        _lastFrame->setDisplayRange(range.min, range.max);
        
        _firstFrame->setValue(range.min);
        _lastFrame->setValue(range.max);
        
        _originalFrameRange->setValue(range.min, range.max);
        _settingFrameRange = false;
    } else {
        ///these are the value held by the "First frame" and "Last frame" param
        _firstFrame->getValue(frameRangeFirst);
        _lastFrame->getValue(frameRangeLast);
        _startingFrame->getValue(startingFrame);
    }
    
    range.min = startingFrame;
    range.max = startingFrame + frameRangeLast - frameRangeFirst;
    
}

double GenericReaderPlugin::getSequenceTime(double t,bool canSetOriginalFrameRange)
{
    int timeOffset;
    _timeOffset->getValue(timeOffset);
    
    ///get the time sequence domain
    OfxRangeI sequenceTimeDomain;
    _firstFrame->getValue(sequenceTimeDomain.min);
    _lastFrame->getValue(sequenceTimeDomain.max);
    
    OfxRangeD originalTimeDomain;
    getSequenceTimeDomainInternal(originalTimeDomain,canSetOriginalFrameRange);
    
    ///the return value
    int sequenceTime =  t - timeOffset ;

    
    ///get the offset from the starting time of the sequence in case we bounce or loop
    int timeOffsetFromStart = t -  sequenceTimeDomain.min;
    
    ///if the time given is before the sequence
    if( sequenceTime < sequenceTimeDomain.min) {
        /////if we're before the first frame
        int beforeChoice;
        _beforeFirst->getValue(beforeChoice);
        switch (beforeChoice) {
            case 0: //hold
                sequenceTime = sequenceTimeDomain.min;
                break;
            case 1: //loop
                timeOffsetFromStart %= (int)(sequenceTimeDomain.max - sequenceTimeDomain.min + 1);
                sequenceTime = sequenceTimeDomain.max + timeOffsetFromStart;
                break;
            case 2: //bounce
            {
                int sequenceIntervalsCount = timeOffsetFromStart / (sequenceTimeDomain.max - sequenceTimeDomain.min);
                ///if the sequenceIntervalsCount is odd then do exactly like loop, otherwise do the load the opposite frame
                if (sequenceIntervalsCount % 2 == 0) {
                    timeOffsetFromStart %= (int)(sequenceTimeDomain.max - sequenceTimeDomain.min + 1);
                    sequenceTime = sequenceTimeDomain.min - timeOffsetFromStart;
                } else {
                    timeOffsetFromStart %= (int)(sequenceTimeDomain.max - sequenceTimeDomain.min + 1);
                    sequenceTime = sequenceTimeDomain.max + timeOffsetFromStart;
                }
            }
                break;
            case 3: //black
                break;
            case 4: //error
                setPersistentMessage(OFX::Message::eMessageError, "", "Out of frame range");
                throw std::invalid_argument("Out of frame range.");
                break;
            default:
                break;
        }
        clearPersistentMessage();
        assert(beforeChoice == 3 || (sequenceTime >= sequenceTimeDomain.min && sequenceTime <= sequenceTimeDomain.max));

    } else if( sequenceTime > sequenceTimeDomain.max) { ///the time given is after the sequence
                                             /////if we're after the last frame
        int afterChoice;
        _afterLast->getValue(afterChoice);
        
        switch (afterChoice) {
            case 0: //hold
                sequenceTime = sequenceTimeDomain.max;
                break;
            case 1: //loop
                timeOffsetFromStart %= (int)(sequenceTimeDomain.max - sequenceTimeDomain.min + 1);
                sequenceTime = sequenceTimeDomain.min + timeOffsetFromStart;
                break;
            case 2: //bounce
            {
                int sequenceIntervalsCount = timeOffsetFromStart / (sequenceTimeDomain.max - sequenceTimeDomain.min);
                ///if the sequenceIntervalsCount is odd then do exactly like loop, otherwise do the load the opposite frame
                if (sequenceIntervalsCount % 2 == 0) {
                    timeOffsetFromStart %= (int)(sequenceTimeDomain.max - sequenceTimeDomain.min + 1);
                    sequenceTime = sequenceTimeDomain.min + timeOffsetFromStart;
                } else {
                    timeOffsetFromStart %= (int)(sequenceTimeDomain.max - sequenceTimeDomain.min + 1);
                    sequenceTime = sequenceTimeDomain.max - timeOffsetFromStart;
                }
            }
                
                break;
            case 3: //black
                break;
            case 4: //error
                setPersistentMessage(OFX::Message::eMessageError, "", "Out of frame range");
                throw std::invalid_argument("Out of frame range.");
                break;
            default:
                break;
        }
        clearPersistentMessage();
        assert(afterChoice == 3 || (sequenceTime >= sequenceTimeDomain.min && sequenceTime <= sequenceTimeDomain.max));
    }
    
    return sequenceTime;
}

void GenericReaderPlugin::getFilenameAtSequenceTime(double sequenceTime, std::string &filename,bool proxyFiles)
{

    
    OfxRangeD sequenceTimeDomain;
    getSequenceTimeDomainInternal(sequenceTimeDomain,false);
    
    _fileParam->getValueAtTime(sequenceTime,filename);
    if (proxyFiles) {
        std::string proxyFileName;
        _proxyFileParam->getValueAtTime(sequenceTime, proxyFileName);
        if (!proxyFileName.empty() && !filename.empty()) {
            filename = proxyFileName;
        }
    }
    
    ///if the frame is missing, do smthing according to the missing frame param
    if (filename.empty()) {
        int missingChoice;
        _missingFrameParam->getValue(missingChoice);
        switch (missingChoice) {
            case 0: // Load nearest
            {
                int offset = -1;
                int maxOffset = MAX_SEARCH_RANGE;
                while (filename.empty() && offset <= maxOffset) {
                    _fileParam->getValueAtTime(sequenceTime + offset, filename);
                    if (offset < 0) {
                        offset = -offset;
                    } else {
                        ++offset;
                    }
                }
                if(filename.empty()){
                    setPersistentMessage(OFX::Message::eMessageError, "", "Nearest frame search went out of range");
                    // return a black image
                } else {
                    clearPersistentMessage();
                }
            }
                break;
            case 1: // Error
                /// For images sequences, we can safely say this is  a missing frame. For video-streams we do not know and the derived class
                // will have to handle the case itself.
                setPersistentMessage(OFX::Message::eMessageError, "", "Missing frame");
                break;
            case 2: // Black image
                /// For images sequences, we can safely say this is  a missing frame. For video-streams we do not know and the derived class
                // will have to handle the case itself.
                clearPersistentMessage();
                break;
        }

    }
    
    
    
}

void GenericReaderPlugin::getCurrentFileName(std::string& filename) {
    _fileParam->getValue(filename);
}

/* set up and run a copy processor */
static void setupAndCopy(OFX::PixelProcessorFilterBase & processor,
                         const OfxRectI &renderWindow,
                         const void *srcPixelData,
                         const OfxRectI& srcBounds,
                         OFX::PixelComponentEnum srcPixelComponents,
                         OFX::BitDepthEnum srcPixelDepth,
                         int srcRowBytes,
                         void *dstPixelData,
                         const OfxRectI& dstBounds,
                         OFX::PixelComponentEnum dstPixelComponents,
                         OFX::BitDepthEnum dstPixelDepth,
                         int dstRowBytes)
{
    assert(srcPixelData && dstPixelData);

    // make sure bit depths are sane
    if(srcPixelDepth != dstPixelDepth || srcPixelComponents != dstPixelComponents) {
        OFX::throwSuiteStatusException(kOfxStatErrFormat);
    }

    // set the images
    processor.setDstImg(dstPixelData, dstBounds, dstPixelComponents, dstPixelDepth, dstRowBytes);
    processor.setSrcImg(srcPixelData, srcBounds, srcPixelComponents, srcPixelDepth, srcRowBytes);

    // set the render window
    processor.setRenderWindow(renderWindow);

    // Call the base class process member, this will call the derived templated process code
    processor.process();
}

void GenericReaderPlugin::copyPixelData(const OfxRectI& renderWindow,
                                        const void *srcPixelData,
                                        const OfxRectI& srcBounds,
                                        OFX::PixelComponentEnum srcPixelComponents,
                                        OFX::BitDepthEnum srcPixelDepth,
                                        int srcRowBytes,
                                        void *dstPixelData,
                                        const OfxRectI& dstBounds,
                                        OFX::PixelComponentEnum dstPixelComponents,
                                        OFX::BitDepthEnum dstBitDepth,
                                        int dstRowBytes)
{
    assert(srcPixelData && dstPixelData);

    // do the rendering
    if (dstBitDepth != OFX::eBitDepthFloat || (dstPixelComponents != OFX::ePixelComponentRGBA && dstPixelComponents != OFX::ePixelComponentRGB && dstPixelComponents != OFX::ePixelComponentAlpha)) {
        OFX::throwSuiteStatusException(kOfxStatErrFormat);
    }
    if(dstPixelComponents == OFX::ePixelComponentRGBA) {
        PixelCopier<float, 4> fred(*this);
        setupAndCopy(fred, renderWindow, srcPixelData, srcBounds, srcPixelComponents, srcPixelDepth, srcRowBytes, dstPixelData, dstBounds, dstPixelComponents, dstBitDepth, dstRowBytes);
    } else if(dstPixelComponents == OFX::ePixelComponentRGB) {
        PixelCopier<float, 3> fred(*this);
        setupAndCopy(fred, renderWindow, srcPixelData, srcBounds, srcPixelComponents, srcPixelDepth, srcRowBytes, dstPixelData, dstBounds, dstPixelComponents, dstBitDepth, dstRowBytes);
    }  else if(dstPixelComponents == OFX::ePixelComponentAlpha) {
        PixelCopier<float, 1> fred(*this);
        setupAndCopy(fred, renderWindow, srcPixelData, srcBounds, srcPixelComponents, srcPixelDepth, srcRowBytes, dstPixelData, dstBounds, dstPixelComponents, dstBitDepth, dstRowBytes);
    } // switch
}


/* set up and run a copy processor */
static void setupAndScale(OFX::PixelScalerProcessorFilterBase & processor,
                         const void *srcPixelData,
                         const OfxRectI& srcBounds,
                         OFX::PixelComponentEnum srcPixelComponents,
                         OFX::BitDepthEnum srcPixelDepth,
                         int srcRowBytes,
                         void *dstPixelData,
                         const OfxRectI& dstBounds,
                         OFX::PixelComponentEnum dstPixelComponents,
                         OFX::BitDepthEnum dstPixelDepth,
                         int dstRowBytes)
{
    assert(srcPixelData && dstPixelData);
    
    // make sure bit depths are sane
    if(srcPixelDepth != dstPixelDepth || srcPixelComponents != dstPixelComponents) {
        OFX::throwSuiteStatusException(kOfxStatErrFormat);
    }
    
    // set the images
    processor.setDstImg(dstPixelData, dstBounds, dstPixelComponents, dstPixelDepth, dstRowBytes);
    processor.setSrcImg(srcPixelData, srcBounds, srcPixelComponents, srcPixelDepth, srcRowBytes);
    
    OfxPointD scale;
    scale.x = (double)(dstBounds.x2 - dstBounds.x1) / (double)(srcBounds.x2 - srcBounds.x1);
    scale.y = (double)(dstBounds.y2 - dstBounds.y1) / (double)(srcBounds.y2 - srcBounds.y1);
    processor.setScale(scale);
    
    // set the render window
    processor.setRenderWindow(dstBounds);
    
    // Call the base class process member, this will call the derived templated process code
    processor.process();
}

void GenericReaderPlugin::scalePixelData(const void* srcPixelData,
                    OFX::PixelComponentEnum srcPixelComponents,
                    OFX::BitDepthEnum srcPixelDepth,
                    const OfxRectI& srcBounds,
                    int srcRowBytes,
                    void* dstPixelData,
                    OFX::PixelComponentEnum dstPixelComponents,
                    OFX::BitDepthEnum dstPixelDepth,
                    const OfxRectI& dstBounds,
                    int dstRowBytes)
{
    
    assert(srcPixelData && dstPixelData);
    
    // do the rendering
    if (dstPixelDepth != OFX::eBitDepthFloat || (dstPixelComponents != OFX::ePixelComponentRGBA && dstPixelComponents != OFX::ePixelComponentRGB && dstPixelComponents != OFX::ePixelComponentAlpha)) {
        OFX::throwSuiteStatusException(kOfxStatErrFormat);
    }
    if(dstPixelComponents == OFX::ePixelComponentRGBA) {
        PixelScaler<float, 4> fred(*this);
        setupAndScale(fred, srcPixelData, srcBounds, srcPixelComponents, srcPixelDepth, srcRowBytes, dstPixelData, dstBounds, dstPixelComponents, dstPixelDepth, dstRowBytes);
    } else if(dstPixelComponents == OFX::ePixelComponentRGB) {
        PixelScaler<float, 3> fred(*this);
        setupAndScale(fred, srcPixelData, srcBounds, srcPixelComponents, srcPixelDepth, srcRowBytes, dstPixelData, dstBounds, dstPixelComponents, dstPixelDepth, dstRowBytes);
    }  else if(dstPixelComponents == OFX::ePixelComponentAlpha) {
        PixelScaler<float, 1> fred(*this);
        setupAndScale(fred, srcPixelData, srcBounds, srcPixelComponents, srcPixelDepth, srcRowBytes, dstPixelData, dstBounds, dstPixelComponents, dstPixelDepth, dstRowBytes);
    } // switch


}

bool GenericReaderPlugin::getRegionOfDefinition(const OFX::RegionOfDefinitionArguments &args, OfxRectD &rod){
    
    double sequenceTime;
    try {
        sequenceTime =  getSequenceTime(args.time,false);
    } catch (const std::exception& e) {
        OFX::throwSuiteStatusException(kOfxStatFailed);
    }
    std::string filename;
    ///Retrieve the original filename, we don't care about the proxy images here because the rod is
    ///in canonical coordinates (it doesn't care about the render scale)
    getFilenameAtSequenceTime(sequenceTime, filename,false);
    
    if (filename.empty()) {
        OFX::throwSuiteStatusException(kOfxStatFailed);
    }
    
    getFrameRegionOfDefinition(filename, sequenceTime, rod);
    return true;
}

void GenericReaderPlugin::render(const OFX::RenderArguments &args)
{
    if (!_outputClip) {
        OFX::throwSuiteStatusException(kOfxStatFailed);
    }
    
    ///The image will have the appropriate size since we support the render scale (multi-resolution)
    std::auto_ptr<OFX::Image> dstImg(_outputClip->fetchImage(args.time));
    if (!dstImg.get()) {
        OFX::throwSuiteStatusException(kOfxStatFailed);
    }
    double sequenceTime;
    try {
        sequenceTime =  getSequenceTime(args.time,false);
    } catch (const std::exception& e) {
        OFX::throwSuiteStatusException(kOfxStatFailed);
    }
    
    bool useProxy = false;
    if (args.renderScale.x != 1. || args.renderScale.y != 1) {
        //    useProxy = true;
    }

    
    std::string filename;
    getFilenameAtSequenceTime(sequenceTime, filename,false);
    
    std::string proxyFile;
    if (useProxy) {
        getFilenameAtSequenceTime(sequenceTime, proxyFile, true);
        assert(!proxyFile.empty());
    }
    bool validProxy = proxyFile != filename;
    

    void* dstPixelData = NULL;
    OfxRectI bounds;
    OFX::PixelComponentEnum pixelComponents;
    OFX::BitDepthEnum bitDepth;
    int dstRowBytes;
    getImageData(dstImg.get(), &dstPixelData, &bounds, &pixelComponents, &bitDepth, &dstRowBytes);
    if (bitDepth != OFX::eBitDepthFloat) {
        OFX::throwSuiteStatusException(kOfxStatErrFormat);
    }
    float* dstPixelDataF = (float*)dstPixelData;

    if (pixelComponents != OFX::ePixelComponentRGBA && pixelComponents != OFX::ePixelComponentRGB && pixelComponents != OFX::ePixelComponentAlpha) {
        OFX::throwSuiteStatusException(kOfxStatErrFormat);
    }

    // are we in the image bounds
    if(args.renderWindow.x1 < bounds.x1 || args.renderWindow.x1 >= bounds.x2 || args.renderWindow.y1 < bounds.y1 || args.renderWindow.y1 >= bounds.y2 ||
       args.renderWindow.x2 <= bounds.x1 || args.renderWindow.x2 > bounds.x2 || args.renderWindow.y2 <= bounds.y1 || args.renderWindow.y2 > bounds.y2) {
        OFX::throwSuiteStatusException(kOfxStatErrValue);
        //throw std::runtime_error("render window outside of image bounds");
    }

    if (filename.empty()) {
        OFX::throwSuiteStatusException(kOfxStatFailed);
    }
    
    ///The args.renderWindow is already in pixels coordinate (render scale is already taken into account ).
    ///If the filename IS NOT a proxy file we have to make sure the renderWindow is
    ///upscaled to a scale of (1,1). On the other hand if the filename IS a proxy we have to determine the actual RoD
    ///of the proxy file and adjust the scale so it fits the given scale.
    // allocate
    OfxRectI renderWindowToUse = args.renderWindow;
    OfxPointD backScale;
    if (useProxy) {
        
        if (!validProxy) {
            ///the user didn't provide a proxy file, just decode the full image
            ///upscale to a render scale of 1.
            renderWindowToUse = scaled(args.renderWindow, 1. / args.renderScale.x, 1. / args.renderScale.y);
            backScale = args.renderScale;
        } else {
            ///The user provided a proxyFile, scale it according to the render scale if needed
            OfxRectD proxyFileRoD;
            getFrameRegionOfDefinition(proxyFile, args.time, proxyFileRoD);
            OfxRectD originalFileRoD;
            getFrameRegionOfDefinition(filename, args.time, originalFileRoD);
            
            OfxPointD proxyActualScale;
            proxyActualScale.x =  (proxyFileRoD.x2 - proxyFileRoD.x1) / (originalFileRoD.x2 - originalFileRoD.x1);
            proxyActualScale.y =  (proxyFileRoD.y2 - proxyFileRoD.y1) / (originalFileRoD.y2 - originalFileRoD.y1);
            
            ///This is by how much we need to scale the proxy file in order to match the requested render scale
            OfxPointD scaleAdjust;
            scaleAdjust.x = (args.renderScale.x / proxyActualScale.x);
            scaleAdjust.y = (args.renderScale.y / proxyActualScale.y);
            renderWindowToUse = scaled(args.renderWindow, 1. / scaleAdjust.x,1. /  scaleAdjust.y);
            backScale.x = scaleAdjust.x;
            backScale.y = scaleAdjust.y;
        }
    }

    
    // The following (commented out) code is not fully-safe, because the same instance may be have
    // two threads running on the same area of the same frame, and the apply()
    // calls both read and write dstImg.
    // This results in colorspace conversion being applied several times.
    //
    //if (!filename.empty()) {
    //    decode(filename, sequenceTime, args.renderWindow, dstImg.get());
    //}
    /////do the color-space conversion
    //_ocio->apply(args.renderWindow, dstImg.get());

    // Good solution: read into a temporary image, apply colorspace conversion, then copy.

    if (_ocio->isIdentity()) {
        // no colorspace conversion, just read file
        
        if (!useProxy) {
            decode(filename, sequenceTime, args.renderWindow, dstPixelDataF, bounds, pixelComponents, dstRowBytes);
        } else {
            int pixelBytes = getPixelBytes(pixelComponents, bitDepth);
            int tmpRowBytes = (renderWindowToUse.x2-renderWindowToUse.x1) * pixelBytes;
            size_t memSize = (renderWindowToUse.y2-renderWindowToUse.y1) * tmpRowBytes;
            OFX::ImageMemory mem(memSize,this);
            float *tmpPixelData = (float*)mem.lock();
            
            // read file
            if (!validProxy) {
                decode(filename, sequenceTime, renderWindowToUse, tmpPixelData, renderWindowToUse, pixelComponents, tmpRowBytes);
            } else {
                decode(proxyFile, sequenceTime, renderWindowToUse, tmpPixelData, renderWindowToUse, pixelComponents, tmpRowBytes);
            }
            
            if (backScale.x != 1. || backScale.y != 1.) {
                /// adjust the scale to match the given output image
                scalePixelData(tmpPixelData, pixelComponents, bitDepth, renderWindowToUse, tmpRowBytes, dstPixelData,
                               pixelComponents, bitDepth, args.renderWindow, dstRowBytes);
            } else {
                copyPixelData(args.renderWindow, tmpPixelData, args.renderWindow, pixelComponents, bitDepth, tmpRowBytes, dstPixelData, bounds, pixelComponents, bitDepth, dstRowBytes);
            }
            
            mem.unlock();
        }
    } else {
        
        int pixelBytes = getPixelBytes(pixelComponents, bitDepth);
        int tmpRowBytes = (renderWindowToUse.x2-renderWindowToUse.x1) * pixelBytes;
        size_t memSize = (renderWindowToUse.y2-renderWindowToUse.y1) * tmpRowBytes;
        OFX::ImageMemory mem(memSize,this);
        float *tmpPixelData = (float*)mem.lock();

        // read file
        if (!validProxy || !useProxy) {
            decode(filename, sequenceTime, renderWindowToUse, tmpPixelData, renderWindowToUse, pixelComponents, tmpRowBytes);
        } else {
            decode(proxyFile, sequenceTime, renderWindowToUse, tmpPixelData, renderWindowToUse, pixelComponents, tmpRowBytes);
        }

        ///do the color-space conversion
        _ocio->apply(renderWindowToUse, tmpPixelData, renderWindowToUse, pixelComponents, tmpRowBytes);

        if (useProxy) {
            if (backScale.x != 1. || backScale.y != 1.) {
            /// adjust the scale to match the given output image
                scalePixelData(tmpPixelData, pixelComponents, bitDepth, renderWindowToUse, tmpRowBytes, dstPixelData,
                           pixelComponents, bitDepth, args.renderWindow, dstRowBytes);
            } else {
                copyPixelData(args.renderWindow, tmpPixelData, args.renderWindow, pixelComponents, bitDepth, tmpRowBytes, dstPixelData, bounds, pixelComponents, bitDepth, dstRowBytes);
            }
        } else{
        // copy
            copyPixelData(args.renderWindow, tmpPixelData, args.renderWindow, pixelComponents, bitDepth, tmpRowBytes, dstPixelData, bounds, pixelComponents, bitDepth, dstRowBytes);
        }
        mem.unlock();
    }
}

void GenericReaderPlugin::inputFileChanged() {
    std::string filename;
    _fileParam->getValue(filename);
    
    try {
        delete _sequenceFromFiles;
        _sequenceFromFiles = new SequenceParsing::SequenceFromFiles();
        SequenceParsing::SequenceFromFiles::getSequenceOutOfFile(filename, _sequenceFromFiles);
    } catch(const std::exception& e) {
        setPersistentMessage(OFX::Message::eMessageError, "", e.what());
        return;
    }
    clearPersistentMessage();
    //reset the original range param
    _originalFrameRange->setValue(INT_MIN, INT_MAX);
    
    
    ///let the derive class a chance to initialize any data structure it may need
    onInputFileChanged(filename);
    
    ///we don't pass the _frameRange range as we don't want to store the time domain too
    OfxRangeD tmp;
    getSequenceTimeDomainInternal(tmp,true);
    timeDomainFromSequenceTimeDomain(tmp, true);
    _startingFrame->setValue(tmp.min);
 
}

void GenericReaderPlugin::changedParam(const OFX::InstanceChangedArgs &args, const std::string &paramName) {
    if(paramName == kReaderFileParamName) {
        if (args.reason != OFX::eChangeTime) {
            inputFileChanged();
        }
    } else if( paramName == kReaderFirstFrameParamName && !_settingFrameRange) {
        int first;
        int last;
        _firstFrame->getValue(first);
        _lastFrame->getValue(last);
        _lastFrame->setDisplayRange(first, last);

        int offset;
        _timeOffset->getValue(offset);
         _settingFrameRange = true,
        _startingFrame->setValue(first + offset);
        _settingFrameRange = false;
    } else if( paramName == kReaderLastFrameParamName && !_settingFrameRange) {
        int first;
        int last;
        _firstFrame->getValue(first);
        _lastFrame->getValue(last);
        _firstFrame->setDisplayRange(first, last);
    } else if( paramName == kReaderFrameModeParamName ) {
        int mode;
        _frameMode->getValue(mode);
        switch (mode) {
            case 0: //starting frame
                _startingFrame->setIsSecret(false);
                _timeOffset->setIsSecret(true);
                break;
            case 1: //time offset
                _startingFrame->setIsSecret(true);
                _timeOffset->setIsSecret(false);
                break;
            default:
                //no such case
                assert(false);
                break;
        }
    } else if( paramName == kReaderStartingFrameParamName && !_settingFrameRange) {
        
        ///recompute the timedomain
        OfxRangeD sequenceTimeDomain;
        getSequenceTimeDomainInternal(sequenceTimeDomain,true);
        
        //also update the time offset
        int startingFrame;
        _startingFrame->getValue(startingFrame);
        
        int firstFrame;
        _firstFrame->getValue(firstFrame);
        
        ///prevent recursive calls of setValue(...)
        _settingFrameRange = true;
        _timeOffset->setValue(startingFrame - firstFrame);
        _settingFrameRange = false;
        
    } else if( paramName == kReaderTimeOffsetParamName && !_settingFrameRange) {
        //also update the starting frame
        int offset;
        _timeOffset->getValue(offset);
        int first;
        _firstFrame->getValue(first);
        
        ///prevent recursive calls of setValue(...)
        _settingFrameRange = true;
        _startingFrame->setValue(offset + first);
        _settingFrameRange = false;
    } else {
        _ocio->changedParam(args, paramName);
    }
}

void GenericReaderPlugin::purgeCaches() {
    clearAnyCache();
    _ocio->purgeCaches();
}

using namespace OFX;

void GenericReaderDescribe(OFX::ImageEffectDescriptor &desc, bool supportsTiles)
{
    desc.setPluginGrouping("Image/Readers");
    
#ifdef OFX_EXTENSIONS_TUTTLE
    desc.addSupportedContext(OFX::eContextReader);
#endif
    desc.addSupportedContext(OFX::eContextGenerator);
    desc.addSupportedContext(OFX::eContextGeneral);
    
    // add supported pixel depths
    //desc.addSupportedBitDepth( eBitDepthUByte );
    //desc.addSupportedBitDepth( eBitDepthUShort );
    desc.addSupportedBitDepth(eBitDepthFloat);
    
    // set a few flags
    desc.setSingleInstance(false);
    desc.setHostFrameThreading(false);
    
    ///We do support multi-resolution via the proxy mode
<<<<<<< HEAD
    //desc.setSupportsMultiResolution(true);
=======
    desc.setSupportsMultiResolution(false);
>>>>>>> 093012f4
    
    
    desc.setSupportsTiles(supportsTiles);
    desc.setTemporalClipAccess(false); // say we will be doing random time access on clips
    desc.setRenderTwiceAlways(false);
    desc.setSupportsMultipleClipPARs(false);
    desc.setRenderThreadSafety(OFX::eRenderInstanceSafe);
}

OFX::PageParamDescriptor * GenericReaderDescribeInContextBegin(OFX::ImageEffectDescriptor &desc, OFX::ContextEnum /*context*/, bool isVideoStreamPlugin, bool supportsRGBA, bool supportsRGB, bool supportsAlpha, bool supportsTiles)
{
    // make some pages and to things in
    PageParamDescriptor *page = desc.definePageParam("Controls");

    // create the optional source clip
    ClipDescriptor *srcClip = desc.defineClip(kOfxImageEffectSimpleSourceClipName);
    if (supportsRGBA) {
        srcClip->addSupportedComponent(ePixelComponentRGBA);
    }
    if (supportsRGB) {
        srcClip->addSupportedComponent(ePixelComponentRGB);
    }
    if (supportsAlpha) {
        srcClip->addSupportedComponent(ePixelComponentAlpha);
    }
    srcClip->setSupportsTiles(supportsTiles);
    srcClip->setOptional(true);
    
    // create the mandated output clip
    ClipDescriptor *dstClip = desc.defineClip(kOfxImageEffectOutputClipName);
    if (supportsRGBA) {
        dstClip->addSupportedComponent(ePixelComponentRGBA);
    }
    if (supportsRGB) {
        dstClip->addSupportedComponent(ePixelComponentRGB);
    }
    if (supportsAlpha) {
        dstClip->addSupportedComponent(ePixelComponentAlpha);
    }
    dstClip->setSupportsTiles(supportsTiles);
    

    //////////Input file
    OFX::StringParamDescriptor* fileParam = desc.defineStringParam(kReaderFileParamName);
    fileParam->setLabels("File", "File", "File");
    fileParam->setStringType(OFX::eStringTypeFilePath);
    fileParam->setHint("The input image sequence/video stream file(s).");
    fileParam->setAnimates(!isVideoStreamPlugin);
    // in the Reader context, the script name must be "filename", @see kOfxImageEffectContextReader
    fileParam->setScriptName(kReaderFileParamName);
    desc.addClipPreferencesSlaveParam(*fileParam);
    page->addChild(*fileParam);
    
    //////////First-frame
    OFX::IntParamDescriptor* firstFrameParam = desc.defineIntParam(kReaderFirstFrameParamName);
    firstFrameParam->setLabels("First frame", "First frame", "First frame");
    firstFrameParam->setHint("The first frame this sequence/video should start at. This cannot be lesser "
                             " than the first frame of the sequence and cannot be greater than the last"
                             " frame of the sequence.");
    firstFrameParam->setDefault(0);
    firstFrameParam->setAnimates(false);
    firstFrameParam->setLayoutHint(OFX::eLayoutHintNoNewLine);
    page->addChild(*firstFrameParam);
    
    ///////////Before first
    OFX::ChoiceParamDescriptor* beforeFirstParam = desc.defineChoiceParam(kReaderBeforeParamName);
    beforeFirstParam->setLabels("Before", "Before", "Before");
    beforeFirstParam->setHint("What to do before the first frame of the sequence.");
    beforeFirstParam->appendOption("hold","While before the sequence, load the first frame.");
    beforeFirstParam->appendOption("loop","Repeat the sequence before the first frame");
    beforeFirstParam->appendOption("bounce","Repeat the sequence in reverse before the first frame");
    beforeFirstParam->appendOption("black","Render a black image");
    beforeFirstParam->appendOption("error","Report an error");
    beforeFirstParam->setAnimates(false);
    beforeFirstParam->setDefault(0);
    page->addChild(*beforeFirstParam);
    
    //////////Last-frame
    OFX::IntParamDescriptor* lastFrameParam = desc.defineIntParam(kReaderLastFrameParamName);
    lastFrameParam->setLabels("Last frame", "Last frame", "Last frame");
    lastFrameParam->setHint("The frame this sequence/video should end at. This cannot be lesser "
                            " than the first frame of the sequence and cannot be greater than the last"
                            " frame of the sequence.");
    lastFrameParam->setDefault(0);
    lastFrameParam->setAnimates(false);
    lastFrameParam->setLayoutHint(OFX::eLayoutHintNoNewLine);
    page->addChild(*lastFrameParam);
    
    ///////////After first
    OFX::ChoiceParamDescriptor* afterLastParam = desc.defineChoiceParam(kReaderAfterParamName);
    afterLastParam->setLabels("After", "After", "After");
    afterLastParam->setHint("What to do after the last frame of the sequence.");
    afterLastParam->appendOption("hold","While after the sequence, load the last frame.");
    afterLastParam->appendOption("loop","Repeat the sequence after the last frame");
    afterLastParam->appendOption("bounce","Repeat the sequence in reverse after the last frame");
    afterLastParam->appendOption("black","Render a black image");
    afterLastParam->appendOption("error","Report an error");
    afterLastParam->setAnimates(false);
    afterLastParam->setDefault(0);
    page->addChild(*afterLastParam);
    
    ///////////Missing frame choice
    OFX::ChoiceParamDescriptor* missingFrameParam = desc.defineChoiceParam(kReaderMissingFrameParamName);
    missingFrameParam->setLabels("On Missing Frame", "On Missing Frame", "On Missing Frame");
    missingFrameParam->setHint("What to do when a frame is missing from the sequence/stream.");
    missingFrameParam->appendOption("Load nearest","Tries to load the nearest frame in the sequence/stream if any.");
    missingFrameParam->appendOption("Error","An error is reported.");
    missingFrameParam->appendOption("Black image","A black image is rendered.");
    missingFrameParam->setAnimates(false);
    missingFrameParam->setDefault(0); //< default to nearest frame.
    page->addChild(*missingFrameParam);
    
    
    ///////////Frame-mode
    OFX::ChoiceParamDescriptor* frameModeParam = desc.defineChoiceParam(kReaderFrameModeParamName);
    frameModeParam->appendOption("Starting frame");
    frameModeParam->appendOption("Time offset");
    frameModeParam->setAnimates(false);
    frameModeParam->setDefault(0);
    frameModeParam->setLayoutHint(OFX::eLayoutHintNoNewLine);
    page->addChild(*frameModeParam);
    
    ///////////Starting frame
    OFX::IntParamDescriptor* startingFrameParam = desc.defineIntParam(kReaderStartingFrameParamName);
    startingFrameParam->setLabels("Starting time", "Starting time", "Starting time");
    startingFrameParam->setHint("At what time (on the timeline) should this sequence/video start.");
    startingFrameParam->setDefault(0);
    startingFrameParam->setAnimates(false);
    startingFrameParam->setLayoutHint(OFX::eLayoutHintNoNewLine);
    page->addChild(*startingFrameParam);
    
    ///////////Time offset
    OFX::IntParamDescriptor* timeOffsetParam = desc.defineIntParam(kReaderTimeOffsetParamName);
    timeOffsetParam->setLabels("Time offset", "Time offset", "Time offset");
    timeOffsetParam->setHint("Offset applied to the sequence in frames.");
    timeOffsetParam->setDefault(0);
    timeOffsetParam->setAnimates(false);
    timeOffsetParam->setIsSecret(true);
    page->addChild(*timeOffsetParam);
    
    ///////////Original frame range
    OFX::Int2DParamDescriptor* originalFrameRangeParam = desc.defineInt2DParam(kReaderOriginalFrameRangeParamName);
    originalFrameRangeParam->setLabels("Original range", "Original range", "Original range");
    originalFrameRangeParam->setDefault(INT_MIN, INT_MAX);
    originalFrameRangeParam->setAnimates(false);
    originalFrameRangeParam->setIsSecret(true);
    originalFrameRangeParam->setIsPersistant(false);
    page->addChild(*originalFrameRangeParam);
    
    
    //////////Input proxy file
    OFX::StringParamDescriptor* proxyFileParam = desc.defineStringParam(kReaderProxyFileParamName);
    proxyFileParam->setLabels("Proxy file", "Proxy file", "Proxy file");
    proxyFileParam->setStringType(OFX::eStringTypeFilePath);
    proxyFileParam->setHint("Filename of the proxy images. They will be used instead of the images read from the File parameter "
                       "when the proxy mode (downscaling of the images) is activated.");
    proxyFileParam->setAnimates(!isVideoStreamPlugin);
    // in the Reader context, the script name must be "filename", @see kOfxImageEffectContextReader
    proxyFileParam->setScriptName(kReaderProxyFileParamName);
    desc.addClipPreferencesSlaveParam(*proxyFileParam);
    page->addChild(*proxyFileParam);
    
    return page;
}


void GenericReaderDescribeInContextEnd(OFX::ImageEffectDescriptor &desc, OFX::ContextEnum context, OFX::PageParamDescriptor* page, const char* inputSpaceNameDefault, const char* outputSpaceNameDefault) {
    // insert OCIO parameters
    GenericOCIO::describeInContext(desc, context, page, inputSpaceNameDefault, outputSpaceNameDefault);
}

<|MERGE_RESOLUTION|>--- conflicted
+++ resolved
@@ -549,6 +549,7 @@
     
     bool useProxy = false;
     if (args.renderScale.x != 1. || args.renderScale.y != 1) {
+        // disabled (buggy)
         //    useProxy = true;
     }
 
@@ -830,13 +831,8 @@
     desc.setSingleInstance(false);
     desc.setHostFrameThreading(false);
     
-    ///We do support multi-resolution via the proxy mode
-<<<<<<< HEAD
-    //desc.setSupportsMultiResolution(true);
-=======
+    // We may support multi-resolution in the future via the proxy mode
     desc.setSupportsMultiResolution(false);
->>>>>>> 093012f4
-    
     
     desc.setSupportsTiles(supportsTiles);
     desc.setTemporalClipAccess(false); // say we will be doing random time access on clips
